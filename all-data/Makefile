--- conflicted
+++ resolved
@@ -6,14 +6,7 @@
 help:
 	@echo Makefile to create dated tree sequences used in paper
 
-<<<<<<< HEAD
-all: 1kg_chr20.samples sgdp_chr20.samples
-
-simplebgen: setup.py simplebgenmodule.c
-    python3 setup.py build_ext --inplace
-=======
 all: 1kg_chr20.dated.trees hgdp_1kg_sgdp_high_cov_ancients_dated_chr20.trees
->>>>>>> 3d52109f
 
 %.bcf.csi: %.bcf
     bcftools index $(patsubst %.bcf.csi,%.bcf,$@)
@@ -32,17 +25,9 @@
 %.missing_binned.samples: %.samples
     python3 bin_missing.py $^ $@
 
-<<<<<<< HEAD
 1kg_chr20.trees: 1kg_chr20.samples
     python3 ../src/run_inference.py $^ -t ${NUM_THREADS} -A 0.1 -S 0.1
 
-%.trees: %.samples
-    python3 ../src/run_inference.py $^ -t ${NUM_THREADS} -A 0.1 -S 0.1 -m recomb-hg38/genetic_map_GRCh38_
-
-%.dated.trees: %.trees
-    python3 -m tsdate preprocess $^ $*.preprocessed.trees
-    python3 -m tsdate date $*.preprocessed.trees $@ 10000 -m 1e-8 -p --ignore-oldest -t ${NUM_THREADS}
-=======
 %.trees: %.samples recomb-hg38/
 	python3 ../src/run_inference.py $< -t ${NUM_THREADS} -A 1 -S 1 -m recomb-hg38/genetic_map_GRCh38_
 	python3 tsutil.py simplify $*.nosimplify.trees $@
@@ -51,7 +36,6 @@
 	python3 -m tsdate preprocess $< $*.preprocessed.trees
 	python3 tsutil.py remove-outliers --ts $< --samples $*.samples --output-ts $*.noout.preprocessed.trees --output-samples $*.noout.samples > $*_outliers_removed.txt
 	python3 -m tsdate date $*.noout.preprocessed.trees $@ 10000 -m 1e-8 -p -t ${NUM_THREADS} --ignore-oldest
->>>>>>> 3d52109f
 
 %.dated.samples: %.samples %.dated.trees
     python3 tsutil.py dated_samples $^
@@ -62,16 +46,6 @@
 %.dated.samples: %.samples %.modern.dated.trees %.modern.dates.p
     python3 get_dated_sampledata.py $^
 
-<<<<<<< HEAD
-%.trees.gz: %.trees
-    gzip -c $^ > $@
-
-%.trees.tsz: %.trees
-    tszip -k $^ 
-
-%.trees.bcf: %.trees
-    msp vcf -P 2 $^ | bcftools view - -O b -o $@
-=======
 
 #############################################
 # Download all prerequisite files
@@ -85,21 +59,11 @@
 	ust_ishim.%_mq25_mapab100.vcf.gz chagyrskaya.%.noRB.vcf.gz \
 	lbk.%_mq25_mapab100.vcf.gz loshbour.%_mq25_mapab100.vcf.gz v42.4.1240K.tar
 	@echo Downloaded variant data used to create tree sequences
->>>>>>> 3d52109f
 
 
 #############################################
 # hg38.fa reference genome
 #############################################
-<<<<<<< HEAD
-CENTROMERES_CSV=centromeres.csv
-${CENTROMERES_CSV}:
-     curl http://hgdownload.cse.ucsc.edu/goldenPath/hg38/database/cytoBand.txt.gz > cytoband.txt.gz
-     echo "chrom,start,end" > ${CENTROMERES_CSV}
-     # Start and end coordinates are on different lines, so we merge them.
-     zcat cytoband.txt.gz | grep acen | sort | paste -d " " - - \
-         | cut -f 1,2,7 --output-delim="," >> ${CENTROMERES_CSV}
-=======
 
 hg38.fa:
 	curl https://hgdownload.soe.ucsc.edu/goldenPath/hg38/bigZips/latest/hg38.fa.gz -o hg38.fa.gz
@@ -108,25 +72,14 @@
 	      R=hg38.fa \ 
 	      O=hg38.dict
 
->>>>>>> 3d52109f
 
 #############################################
 # hg19 to hg39 LiftOver File
 #############################################
-<<<<<<< HEAD
-CENTROMERES_GRCH37_CSV=centromeres_GRCh37.csv
-${CENTROMERES_GRCH37_CSV}:
-     curl http://hgdownload.cse.ucsc.edu/goldenPath/hg19/database/cytoBand.txt.gz > cytoband.txt.gz
-     echo "chrom,start,end" > ${CENTROMERES_GRCH37_CSV}
-     # Start and end coordinates are on different lines, so we merge them.
-     zcat cytoband.txt.gz | grep acen | sort | paste -d " " - - \
-         | cut -f 1,2,7 --output-delim="," >> ${CENTROMERES_GRCH37_CSV}
-=======
 
 hg19ToHg38.over.chain.gz:
 	curl https://hgdownload.soe.ucsc.edu/goldenPath/hg19/liftOver/hg19ToHg38.over.chain.gz -o $@
 
->>>>>>> 3d52109f
 
 #############################################
 # Ancestral states from Ensembl
@@ -221,20 +174,6 @@
     curl ${GENOTYPES_VCF_BASE}/ALL.$*.phase3_shapeit2_mvncall_integrated_v5a.20130502.genotypes.vcf.gz -o $@
     tabix -p vcf -f $@
 
-<<<<<<< HEAD
-1kg_%_genotypes.bcf:
-    curl ${GENOTYPES_BCF_BASE}/ALL.$*.phase3_shapeit2_mvncall_integrated_v5.20130502.genotypes.bcf -o $@
-
-1kg_%.samples: 1kg_%_genotypes.vcf.gz %_ancestral_states_37.fa 1kg_samples.ped
-    python3 convert.py 1kg -p \
-        1kg_$*_genotypes.vcf.gz \
-        $*_ancestral_states_37.fa \
-        -m 1kg_samples.ped \
-        --ancestral-states-url=${ANCESTRAL_STATES_URL_37} \
-        --reference-name=${REFERENCE_NAME_37} \
-        --num-threads=${NUM_THREADS} \
-        $@ > $@.report
-=======
 1kg_%.samples: 1kg_%_genotypes.vcf.gz %_ancestral_states_37.fai 1kg_samples.ped
 	python3 convert.py 1kg -p \
 		1kg_$*_genotypes.vcf.gz \
@@ -244,7 +183,6 @@
 		--reference-name=${REFERENCE_NAME_37} \
 		--num-threads=${NUM_THREADS} \
 		$@ > $@.report
->>>>>>> 3d52109f
 
 1kg_chr20.trees: 1kg_chr20.samples
 	python3 ../src/run_inference.py $^ -t ${NUM_THREADS} -A 0.1 -S 0.1
@@ -257,26 +195,6 @@
 GENOTYPES_BASE_GRCH38=ftp://ftp.sra.ebi.ac.uk/vol1/ERZ822/ERZ822766/
 
 1kg_GRCh38_%_genotypes.vcf.gz:
-<<<<<<< HEAD
-    curl ${GENOTYPES_BASE_GRCH38}/ALL.$*.shapeit2_integrated_snvindels_v2a_27022019.GRCh38.phased.vcf.gz -o $@
-    tabix -p vcf $@ 
-
-1kg_GRCh38_%.samples: 1kg_GRCh38_%_genotypes.vcf.gz %_ancestral_states.fa 1kg_samples.ped
-    python3 convert.py 1kg -p \
-        1kg_GRCh38_$*_genotypes.vcf.gz \
-        $*_ancestral_states.fa \
-        -m 1kg_samples.ped \
-        --ancestral-states-url=${ANCESTRAL_STATES_URL}\
-        --reference-name=${REFERENCE_NAME}\
-        --num-threads ${NUM_THREADS}\
-        $@  > $@.report
-
-1kg_GRCh38_allsites_%.trees: 1kg_GRCh38_allsites_%.samples recomb-hg38/genetic_map_GRCh38_chr20.txt
-    python3 ../src/run_inference.py $< -t ${NUM_THREADS} -m ${GRCH38_RECOMB_MAP}$*.txt
-
-1kg_GRCh38_chr20.snipped.trees.gnn.csv: 1kg_chr20.snipped.trees
-    python3 tsutil.py compute-1kg-gnn $^ $@ --num-threads=16
-=======
 	curl ${GENOTYPES_BASE_GRCH38}ALL.$*.shapeit2_integrated_snvindels_v2a_27022019.GRCh38.phased.vcf.gz -o $@
 	tabix -p vcf $@ 
 
@@ -290,7 +208,6 @@
 		--num-threads ${NUM_THREADS} \
 		$@  > $@.report
 
->>>>>>> 3d52109f
 
 #############################################
 # SGDP data.
@@ -311,45 +228,6 @@
     # leave it in.
     bcftools view -s '^S_Naxi-2' $^ -O b -o $@
 
-<<<<<<< HEAD
-sgdp_GRCh38_%_genotypes.vcf.gz: sgdp_%_genotypes.vcf.gz
-    gunzip -c sgdp_$*_genotypes.vcf.gz > sgdp_$*.vcf
-    awk '{if($$0 !~ /^#/) print "chr"$$0; else print $$0}' sgdp_$*.vcf > sgdp_$*.withchr.vcf
-    java -jar ../tools/picard.jar LiftoverVcf I=sgdp_$*.withchr.vcf O=sgdp_GRCh38_$*.vcf CHAIN=hg19ToHg38.over.chain.gz REJECT=sgdp_GRCh38_$*.rejected_variants.vcf R=hg38.fa
-    rm sgdp_$*.withchr.vcf
-    bgzip -c sgdp_GRCh38_$*.vcf > sgdp_GRCh38_$*_genotypes.vcf.gz 
-    rm sgdp_GRCh38_$*.vcf
-    tabix -p vcf sgdp_GRCh38_$*_genotypes.vcf.gz
-
-sgdp_GRCh38_%_genotypes.bcf: sgdp_GRCh38_%_genotypes.vcf.gz
-    # Remove the S_Naxi-2 individual because (a) it doesn't have any metadata in the 
-    # file we're using and (b) it has a massively elevated sample edge count if we 
-    # leave it in.
-    bcftools view -s '^S_Naxi-2' $^ -O b -o $@
-
-sgdp_%.samples: sgdp_%_genotypes.bcf.csi %_ancestral_states_37.fa sgdp_samples.txt
-    python3 convert.py sgdp -p \
-        sgdp_$*_genotypes.bcf \
-        $*_ancestral_states_37.fa \
-        -m sgdp/sgdp_samples.txt \
-        --ancestral-states-url=${ANCESTRAL_STATES_URL_37} \
-        --reference-name=${REFERENCE_NAME_37} \
-        --num-threads=1 \
-        $@  > $@.report
-
-sgdp_GRCh38_%.samples: sgdp_GRCh38_%_genotypes.bcf.csi %_ancestral_states_37.fa sgdp_samples.txt
-    python3 convert.py sgdp -p \
-        sgdp_GRCh38_$*_genotypes.bcf \
-        $*_ancestral_states.fa \
-        -m sgdp/sgdp_samples.txt \
-        --ancestral-states-url=${ANCESTRAL_STATES_URL} \
-        --reference-name=${REFERENCE_NAME} \
-        --num-threads=1 \
-        $@  > $@.report
-
-sgdp_%.snipped.trees.gnn.csv: sgdp_%.snipped.trees
-    python3 tsutil.py compute-sgdp-gnn $^ $@ --num-threads=16
-=======
 sgdp_%_genotypes_GRCh38.vcf.gz: sgdp_%_genotypes.vcf.gz hg38.fa hg19ToHg38.over.chain.gz
 	gunzip -c sgdp_$*_genotypes.vcf.gz > sgdp_$*.vcf
 	awk '{if($$0 !~ /^#/) print "chr"$$0; else print $$0}' sgdp_$*.vcf > sgdp_$*.withchr.vcf
@@ -388,46 +266,11 @@
 		--num-threads=1 \
 		$@  > $@.report
 
->>>>>>> 3d52109f
 
 #############################################
 # HGDP Data 
 #############################################
 
-<<<<<<< HEAD
-hgdp/hgdp_samples.txt:
-        curl ftp://ngs.sanger.ac.uk/production/hgdp/hgdp_wgs.20190516/metadata/hgdp_wgs.20190516.metadata.txt -o $@
-
-HGDP_GENOTYPES_BASE=ftp://ngs.sanger.ac.uk/production/hgdp/hgdp_wgs.20190516/statphase/
-
-hgdp/hgdp_genotypes.vcf.gz:
-        curl ${HGDP_GENOTYPES_BASE}/hgdp_wgs.20190516.statphase.autosomes.vcf.gz -o $@
-            curl ${HGDP_GENOTYPES_BASE}/hgdp_wgs.20190516.statphase.autosomes.vcf.gz.tbi -o $@.tbi
-
-hgdp/hgdp_genotypes.%.phased.GRCh38.vcf.gz:
-        tabix -h hgdp/hgdp_genotypes.vcf.gz ${*} | bgzip -c > $@
-            tabix -p vcf $@
-
-hgdp/hgdp_genotypes.%.phased.GRCh38.bcf: hgdp/hgdp_genotypes.%.phased.GRCh38.vcf.gz
-        bcftools view $^ -O b -o hgdp/hgdp_genotypes.${*}.phased.GRCh38.bcf
-            bcftools index hgdp/hgdp_genotypes.${*}.phased.GRCh38.bcf
-
-hgdp_%.samples: hgdp/hgdp_genotypes.%.phased.GRCh38.vcf.gz %_ancestral_states.fa hgdp/hgdp_samples.txt 
-    python convert.py hgdp -p \
-        hgdp/hgdp_genotypes.$*.phased.GRCh38.vcf.gz \
-        $*_ancestral_states.fa \
-        -m hgdp/hgdp_samples.txt \
-        --ancestral-states-url=${ANCESTRAL_STATES_URL} \
-        --reference-name=${REFERENCE_NAME} \
-        --num-threads=${NUM_THREADS} \
-        $@ > $@.report
-
-hgdp_missing_data_%_binned.samples: hgdp_missing_data_%_
-
-hgdp_%.snipped.trees.gnn.csv: hgdp_%.snipped.trees
-    python3 tsutil.py compute-hgdp-gnn $^ $@ --num-threads=16
-    
-=======
 hgdp_samples.txt:
 		curl ftp://ngs.sanger.ac.uk/production/hgdp/hgdp_wgs.20190516/metadata/hgdp_wgs.20190516.metadata.txt -o $@
 
@@ -456,172 +299,10 @@
 		$@ > $@.report
 
 	
->>>>>>> 3d52109f
 #############################################
 # Max Planck Data 
 #############################################
 
-<<<<<<< HEAD
-ARCHAIC_PATH=max_planck_data
-
-altai.%_mq25_mapab100.GRCh38.vcf.gz: max_planck_data/altai/altai.%_mq25_mapab100.vcf.gz
-    gunzip -c ${ARCHAIC_PATH}/altai/altai.$*_mq25_mapab100.vcf.gz > ${ARCHAIC_PATH}/altai/altai.$*_mq25_mapab100.vcf    
-    awk '{if($$0 !~ /^#/) print "chr"$$0; else print $$0}' ${ARCHAIC_PATH}/altai/altai.$*_mq25_mapab100.vcf > ${ARCHAIC_PATH}/altai/altai.$*_mq25_mapab100.withchr.vcf
-    rm ${ARCHAIC_PATH}/altai/altai.$*_mq25_mapab100.vcf
-    java -jar ../tools/picard.jar LiftoverVcf I=${ARCHAIC_PATH}/altai/altai.$*_mq25_mapab100.withchr.vcf O=${ARCHAIC_PATH}/altai/altai.$*_mq25_mapab100.GRCh38.vcf CHAIN=hg19ToHg38.over.chain.gz REJECT=${ARCHAIC_PATH}/altai/altai.$*_mq25_mapab100.GRCh38.rejected_variants.vcf R=hg38.fa
-    vcftools --vcf ${ARCHAIC_PATH}/altai/altai.$*_mq25_mapab100.GRCh38.vcf --chr $* --recode --out ${ARCHAIC_PATH}/altai/altai.$*_mq25_mapab100.GRCh38
-    rm ${ARCHAIC_PATH}/altai/altai.$*_mq25_mapab100.withchr.vcf
-    bgzip -c ${ARCHAIC_PATH}/altai/altai.$*_mq25_mapab100.GRCh38.recode.vcf > altai.$*_mq25_mapab100.GRCh38.vcf.gz 
-    rm ${ARCHAIC_PATH}/altai/altai.$*_mq25_mapab100.GRCh38.vcf
-    rm ${ARCHAIC_PATH}/altai/altai.$*_mq25_mapab100.GRCh38.recode.vcf
-    tabix -p vcf altai.$*_mq25_mapab100.GRCh38.vcf.gz
-
-altai_GRCh38_%.samples: altai.%_mq25_mapab100.GRCh38.vcf.gz %_ancestral_states.fa max_planck_data/altai/altai_metadata.txt
-    python convert.py max-planck -p \
-        altai.$*_mq25_mapab100.GRCh38.vcf.gz \
-        $*_ancestral_states.fa \
-        -m max_planck_data/altai/altai_metadata.txt \
-        --ancestral-states-url=${ANCESTRAL_STATES_URL}\
-        --reference-name=${REFERENCE_NAME}\
-        --num-threads ${NUM_THREADS}\
-        $@ > $@.report
-
-altai_%.samples: max_planck_data/altai/altai.%_mq25_mapab100.vcf.gz %_ancestral_states_37.fa max_planck_data/altai/altai_metadata.txt
-    python convert.py max-planck -p \
-        max_planck_data/altai/altai.$*_mq25_mapab100.vcf.gz \
-        $*_ancestral_states_37.fa \
-        -m max_planck_data/altai/altai_metadata.txt \
-        --ancestral-states-url=${ANCESTRAL_STATES_URL_37}\
-        --reference-name=${REFERENCE_NAME_37}\
-        --num-threads ${NUM_THREADS} \
-        $@ > $@.report
-
-chagyrskaya.%.noRB.GRCh38.vcf.gz: max_planck_data/chagyrskaya/chagyrskaya.%.noRB.vcf.gz
-    gunzip -c ${ARCHAIC_PATH}/chagyrskaya/chagyrskaya.$*.noRB.vcf.gz > ${ARCHAIC_PATH}/chagyrskaya/chagyrskaya.$*.noRB.vcf  
-    awk '{if($$0 !~ /^#/) print "chr"$$0; else print $$0}' ${ARCHAIC_PATH}/chagyrskaya/chagyrskaya.$*.noRB.vcf > ${ARCHAIC_PATH}/chagyrskaya/chagyrskaya.$*.noRB.withchr.vcf
-    rm ${ARCHAIC_PATH}/chagyrskaya/chagyrskaya.$*.noRB.vcf
-    java -jar ../tools/picard.jar LiftoverVcf I=${ARCHAIC_PATH}/chagyrskaya/chagyrskaya.$*.noRB.withchr.vcf O=${ARCHAIC_PATH}/chagyrskaya/chagyrskaya.$*.noRB.GRCh38.vcf CHAIN=hg19ToHg38.over.chain.gz REJECT=${ARCHAIC_PATH}/chagyrskaya/chagyrskaya.$*.noRB.GRCh38.rejected_variants.vcf R=hg38.fa
-    vcftools --vcf ${ARCHAIC_PATH}/chagyrskaya/chagyrskaya.$*.noRB.GRCh38.vcf --chr $* --recode --out ${ARCHAIC_PATH}/chagyrskaya/chagyrskaya.$*.noRB.GRCh38
-    rm ${ARCHAIC_PATH}/chagyrskaya/chagyrskaya.$*.noRB.withchr.vcf
-    bgzip -c ${ARCHAIC_PATH}/chagyrskaya/chagyrskaya.$*.noRB.GRCh38.recode.vcf > chagyrskaya.$*.noRB.GRCh38.vcf.gz 
-    rm ${ARCHAIC_PATH}/chagyrskaya/chagyrskaya.$*.noRB.GRCh38.vcf
-    rm ${ARCHAIC_PATH}/chagyrskaya/chagyrskaya.$*.noRB.GRCh38.recode.vcf
-    tabix -p vcf chagyrskaya.$*.noRB.GRCh38.vcf.gz
-
-chagyrskaya_%.samples: max_planck_data/chagyrskaya/chagyrskaya.%.noRB.vcf.gz %_ancestral_states_37.fa max_planck_data/chagyrskaya/chagyrskaya_metadata.txt
-    python convert.py max-planck -p \
-        max_planck_data/chagyrskaya/chagyrskaya.$*.noRB.vcf.gz \
-        $*_ancestral_states_37.fa \
-        -m max_planck_data/chagyrskaya/chagyrskaya_metadata.txt \
-        --ancestral-states-url=${ANCESTRAL_STATES_URL_37}\
-        --reference-name=${REFERENCE_NAME_37}\
-        --num-threads ${NUM_THREADS} \
-        $@ > $@.report
-
-chagyrskaya_GRCh38_%.samples: chagyrskaya.%.noRB.GRCh38.vcf.gz %_ancestral_states.fa max_planck_data/chagyrskaya/chagyrskaya_metadata.txt
-    python convert.py max-planck -p \
-        chagyrskaya.$*.noRB.GRCh38.vcf.gz \
-        $*_ancestral_states.fa \
-        -m max_planck_data/chagyrskaya/chagyrskaya_metadata.txt \
-        --ancestral-states-url=${ANCESTRAL_STATES_URL}\
-        --reference-name=${REFERENCE_NAME}\
-        --num-threads ${NUM_THREADS}\
-        $@ > $@.report
-
-denisovan.%_mq25_mapab100.GRCh38.vcf.gz: max_planck_data/denisovan/denisovan.%_mq25_mapab100.vcf.gz
-    gunzip -c ${ARCHAIC_PATH}/denisovan/denisovan.$*_mq25_mapab100.vcf.gz > ${ARCHAIC_PATH}/denisovan/denisovan.$*_mq25_mapab100.vcf
-    awk '{if($$0 !~ /^#/) print "chr"$$0; else print $$0}' ${ARCHAIC_PATH}/denisovan/denisovan.$*_mq25_mapab100.vcf > ${ARCHAIC_PATH}/denisovan/denisovan.$*_mq25_mapab100.withchr.vcf
-    rm ${ARCHAIC_PATH}/denisovan/denisovan.$*_mq25_mapab100.vcf
-    java -jar ../tools/picard.jar LiftoverVcf I=${ARCHAIC_PATH}/denisovan/denisovan.$*_mq25_mapab100.withchr.vcf O=${ARCHAIC_PATH}/denisovan/denisovan.$*_mq25_mapab100.GRCh38.vcf CHAIN=hg19ToHg38.over.chain.gz REJECT=${ARCHAIC_PATH}/denisovan/denisovan.$*_mq25_mapab100.GRCh38.rejected_variants.vcf R=hg38.fa
-    rm ${ARCHAIC_PATH}/denisovan/denisovan.$*_mq25_mapab100.withchr.vcf
-    vcftools --vcf ${ARCHAIC_PATH}/denisovan/denisovan.$*_mq25_mapab100.GRCh38.vcf --chr $* --recode --out ${ARCHAIC_PATH}/denisovan/denisovan.$*_mq25_mapab100.GRCh38
-    bgzip -c ${ARCHAIC_PATH}/denisovan/denisovan.$*_mq25_mapab100.GRCh38.recode.vcf > denisovan.$*_mq25_mapab100.GRCh38.vcf.gz 
-    rm ${ARCHAIC_PATH}/denisovan/denisovan.$*_mq25_mapab100.GRCh38.vcf
-    rm ${ARCHAIC_PATH}/denisovan/denisovan.$*_mq25_mapab100.GRCh38.recode.vcf
-    tabix -p vcf denisovan.$*_mq25_mapab100.GRCh38.vcf.gz
-
-denisovan_GRCh38_%.samples: denisovan.%_mq25_mapab100.GRCh38.vcf.gz %_ancestral_states.fa max_planck_data/denisovan/denisovan_metadata.txt
-    python convert.py max-planck -p \
-        denisovan.$*_mq25_mapab100.GRCh38.vcf.gz \
-        $*_ancestral_states.fa \
-        -m ${ARCHAIC_PATH}/denisovan/denisovan_metadata.txt \
-        --ancestral-states-url=${ANCESTRAL_STATES_URL}\
-        --reference-name=${REFERENCE_NAME}\
-        --num-threads=${NUM_THREADS}\
-        $@ > $@.report
-
-denisovan_%.samples: max_planck_data/denisovan/denisovan.%_mq25_mapab100.vcf.gz %_ancestral_states_37.fa max_planck_data/denisovan/denisovan_metadata.txt
-    python convert.py max-planck -p \
-        max_planck_data/denisovan/denisovan.$*_mq25_mapab100.vcf.gz \
-        $*_ancestral_states_37.fa \
-        -m max_planck_data/denisovan/denisovan_metadata.txt \
-        --ancestral-states-url=${ANCESTRAL_STATES_URL_37}\
-        --reference-name=${REFERENCE_NAME_37}\
-        --num-threads ${NUM_THREADS} \
-        $@ > $@.report
-
-vindija.%_mq25_mapab100.GRCh38.vcf.gz: max_planck_data/vindija/vindija.%_mq25_mapab100.vcf.gz
-    gunzip -c ${ARCHAIC_PATH}/vindija/vindija.$*_mq25_mapab100.vcf.gz > ${ARCHAIC_PATH}/vindija/vindija.$*_mq25_mapab100.vcf    
-    awk '{if($$0 !~ /^#/) print "chr"$$0; else print $$0}' ${ARCHAIC_PATH}/vindija/vindija.$*_mq25_mapab100.vcf > ${ARCHAIC_PATH}/vindija/vindija.$*_mq25_mapab100.withchr.vcf
-    rm ${ARCHAIC_PATH}/vindija/vindija.$*_mq25_mapab100.vcf 
-    java -jar ../tools/picard.jar LiftoverVcf I=${ARCHAIC_PATH}/vindija/vindija.$*_mq25_mapab100.withchr.vcf O=${ARCHAIC_PATH}/vindija/vindija.$*_mq25_mapab100.GRCh38.vcf CHAIN=hg19ToHg38.over.chain.gz REJECT=${ARCHAIC_PATH}/vindija/vindija.$*_mq25_mapab100.GRCh38.rejected_variants.vcf R=hg38.fa
-    vcftools --vcf ${ARCHAIC_PATH}/vindija/vindija.$*_mq25_mapab100.GRCh38.vcf --chr $* --recode --out ${ARCHAIC_PATH}/vindija/vindija.$*_mq25_mapab100.GRCh38
-    rm ${ARCHAIC_PATH}/vindija/vindija.$*_mq25_mapab100.withchr.vcf
-    bgzip -c ${ARCHAIC_PATH}/vindija/vindija.$*_mq25_mapab100.GRCh38.recode.vcf > vindija.$*_mq25_mapab100.GRCh38.vcf.gz 
-    rm ${ARCHAIC_PATH}/vindija/vindija.$*_mq25_mapab100.GRCh38.vcf
-    rm ${ARCHAIC_PATH}/vindija/vindija.$*_mq25_mapab100.GRCh38.recode.vcf
-    tabix -p vcf vindija.$*_mq25_mapab100.GRCh38.vcf.gz
-
-vindija_%.samples: max_planck_data/vindija/vindija.%_mq25_mapab100.vcf.gz %_ancestral_states_37.fa max_planck_data/vindija/vindija_metadata.txt
-    python convert.py max-planck -p \
-        max_planck_data/vindija/vindija.$*_mq25_mapab100.vcf.gz \
-        $*_ancestral_states_37.fa \
-        -m max_planck_data/vindija/vindija_metadata.txt \
-        --ancestral-states-url=${ANCESTRAL_STATES_URL_37} \
-        --reference-name=${REFERENCE_NAME_37} \
-        --num-threads ${NUM_THREADS} \
-        $@ > $@.report
-
-vindija_GRCh38_%.samples: vindija.%_mq25_mapab100.GRCh38.vcf.gz %_ancestral_states.fa max_planck_data/vindija/vindija_metadata.txt
-    python convert.py max-planck -p \
-        vindija.$*_mq25_mapab100.GRCh38.vcf.gz \
-        $*_ancestral_states.fa \
-        -m ${ARCHAIC_PATH}/vindija/vindija_metadata.txt \
-        --ancestral-states-url=${ANCESTRAL_STATES_URL}\
-        --reference-name=${REFERENCE_NAME}\
-        --num-threads ${NUM_THREADS}\
-        $@ > $@.report
-
-ust_ishim_%.samples: max_planck_data/ust_ishim/ust_ishim.%_mq25_mapab100.vcf.gz %_ancestral_states_37.fa max_planck_data/ust_ishim/ust_ishim_metadata.txt
-    python convert.py max-planck -p \
-        max_planck_data/ust_ishim/ust_ishim.$*_mq25_mapab100.vcf.gz \
-        $*_ancestral_states_37.fa \
-        -m max_planck_data/ust_ishim/ust_ishim_metadata.txt \
-        --ancestral-states-url=${ANCESTRAL_STATES_URL_37}\
-        --reference-name=${REFERENCE_NAME_37}\
-        --num-threads ${NUM_THREADS} \
-        $@ > $@.report
-
-loshbour_%.samples: max_planck_data/loshbour/loshbour.%_mq25_mapab100.vcf.gz %_ancestral_states_37.fa max_planck_data/loshbour/loshbour_metadata.txt
-    python convert.py max-planck -p \
-        max_planck_data/loshbour/loshbour.$*_mq25_mapab100.vcf.gz \
-        $*_ancestral_states_37.fa \
-        -m max_planck_data/loshbour/loshbour_metadata.txt \
-        --ancestral-states-url=${ANCESTRAL_STATES_URL_37}\
-        --reference-name=${REFERENCE_NAME_37}\
-        --num-threads ${NUM_THREADS} \
-        $@ > $@.report
-
-lbk_%.samples: max_planck_data/lbk/lbk.%_mq25_mapab100.vcf.gz %_ancestral_states_37.fa max_planck_data/lbk/lbk_metadata.txt
-    python convert.py max-planck -p \
-        max_planck_data/lbk/lbk.$*_mq25_mapab100.vcf.gz \
-        $*_ancestral_states_37.fa \
-        -m max_planck_data/lbk/lbk_metadata.txt \
-        --ancestral-states-url=${ANCESTRAL_STATES_URL_37}\
-        --reference-name=${REFERENCE_NAME_37}\
-        --num-threads ${NUM_THREADS} \
-        $@ > $@.report
-=======
 FILE_SUFFIX=_mq25_mapab100.vcf.gz
 CHAGYRSKAYA_SUFFIX=.noRB.vcf.gz
 
@@ -809,7 +490,6 @@
 		--reference-name=${REFERENCE_NAME_37} \
 		--num-threads ${NUM_THREADS} \
 		$@ > $@.report
->>>>>>> 3d52109f
 
 
 #############################################
@@ -817,28 +497,6 @@
 #############################################
 VCF_SUFFIX=.phased.detailed.filtered
 
-<<<<<<< HEAD
-AfanasievoFamily_%.phased.detailed.filtered.GRCh38.vcf.gz: ${AFANASIEVO_PREFIX}/AfanasievoFamily_%${VCF_SUFFIX}.vcf.gz
-    gunzip -c $^ > ${AFANASIEVO_PREFIX}/AfanasievoFamily_$*${VCF_SUFFIX}.vcf
-    awk '{if($$0 !~ /^#/) print "chr"$$0; else print $$0}' ${AFANASIEVO_PREFIX}/AfanasievoFamily_$*${VCF_SUFFIX}.vcf > ${AFANASIEVO_PREFIX}/AfanasievoFamily_$*${VCF_SUFFIX}.withchr.vcf
-    java -jar ../tools/picard.jar LiftoverVcf I=${AFANASIEVO_PREFIX}/AfanasievoFamily_$*${VCF_SUFFIX}.withchr.vcf O=${AFANASIEVO_PREFIX}/AfanasievoFamily_$*${VCF_SUFFIX}.liftedover.GRCh38.vcf CHAIN=hg19ToHg38.over.chain.gz REJECT=${AFANASIEVO_PREFIX}/AfanasievoFamily_$*${VCF_SUFFIX}.phased.GRCh38.rejected_variants.vcf R=hg38.fa
-    rm ${AFANASIEVO_PREFIX}/AfanasievoFamily_$*${VCF_SUFFIX}.vcf
-    rm ${AFANASIEVO_PREFIX}/AfanasievoFamily_$*${VCF_SUFFIX}.withchr.vcf
-    bgzip -c ${AFANASIEVO_PREFIX}/AfanasievoFamily_$*${VCF_SUFFIX}.liftedover.GRCh38.vcf > ${AFANASIEVO_PREFIX}/AfanasievoFamily_$*${VCF_SUFFIX}.liftedover.GRCh38.vcf.gz
-    tabix -p vcf ${AFANASIEVO_PREFIX}/AfanasievoFamily_$*${VCF_SUFFIX}.liftedover.GRCh38.vcf.gz
-    bcftools view ${AFANASIEVO_PREFIX}/AfanasievoFamily_$*${VCF_SUFFIX}.liftedover.GRCh38.vcf.gz --regions $* -O z > AfanasievoFamily_$*${VCF_SUFFIX}.GRCh38.vcf.gz
-    rm ${AFANASIEVO_PREFIX}/AfanasievoFamily_$*${VCF_SUFFIX}.liftedover.GRCh38.vcf*
-    tabix -p vcf AfanasievoFamily_$*${VCF_SUFFIX}.GRCh38.vcf.gz
-
-afanasievo_GRCh38_%.samples: AfanasievoFamily_%.phased.detailed.filtered.GRCh38.vcf.gz %_ancestral_states.fa
-    python convert.py afanasievo -p \
-        AfanasievoFamily_$*.phased.detailed.filtered.GRCh38.vcf.gz \
-        $*_ancestral_states.fa \
-        --ancestral-states-url=${ANCESTRAL_STATES_URL}\
-        --reference-name=${REFERENCE_NAME}\
-        --num-threads ${NUM_THREADS}\
-        $@ > $@.report
-=======
 AfanasievoFamily_%.phased.detailed.filtered.GRCh38.vcf.gz: AfanasievoFamily_%${VCF_SUFFIX}.vcf.gz hg38.fa hg19ToHg38.over.chain.gz
 	gunzip -c $< > AfanasievoFamily_$*${VCF_SUFFIX}.vcf
 	awk '{if($$0 !~ /^#/) print "chr"$$0; else print $$0}' AfanasievoFamily_$*${VCF_SUFFIX}.vcf > AfanasievoFamily_$*${VCF_SUFFIX}.withchr.vcf
@@ -860,7 +518,6 @@
 		--num-threads ${NUM_THREADS} \
 		--target-samples=hgdp_1kg_sgdp_$*.missing_binned.noout.samples \
 		$@ > $@.report
->>>>>>> 3d52109f
 
 
 #############################################
@@ -871,66 +528,6 @@
 REICH_TARBALL=${REICH_PREFIX}.tar
 REICH_URL=https://reichdata.hms.harvard.edu/pub/datasets/amh_repo/curated_releases/V42/V42.4/SHARE/public.dir/${REICH_TARBALL}
 
-<<<<<<< HEAD
-${REICH_DIRECTORY}${REICH_TARBALL}:
-    curl ${REICH_URL} -o $@
-
-${REICH_DIRECTORY}${REICH_PREFIX}.geno: ${REICH_DIRECTORY}${REICH_TARBALL}
-    tar -xvzf ${ANCESTRAL_STATES_TARBALL}
-
-${REICH_DIRECTORY}${REICH_PREFIX}.vcf.gz: ${REICH_DIRECTORY}${REICH_PREFIX}.geno
-    ../tools/EIG/src/convertf -p ${REICH_DIRECTORY}par.PACKEDANCESTRYMAP.PACKEDPED
-    mv ${REICH_DIRECTORY}${REICH_PREFIX}.pedsnp ${REICH_DIRECTORY}${REICH_PREFIX}.bim
-    mv ${REICH_DIRECTORY}${REICH_PREFIX}.pedind ${REICH_DIRECTORY}${REICH_PREFIX}.fam
-    plink --bfile ${REICH_DIRECTORY}${REICH_PREFIX} --recode vcf --out ${REICH_DIRECTORY}${REICH_PREFIX}
-    bgzip -c ${REICH_DIRECTORY}${REICH_PREFIX}.vcf > $@
-    rm ${REICH_DIRECTORY}${REICH_PREFIX}.vcf
-    tabix -p vcf $@
-
-${REICH_DIRECTORY}${REICH_PREFIX}_chr%.vcf.gz: ${REICH_DIRECTORY}${REICH_PREFIX}.vcf.gz
-    bcftools view ${REICH_DIRECTORY}${REICH_PREFIX}.vcf.gz --regions $* -O z -o $@
-
-
-reich_%.samples: 1240k/v42.4.1240K_%.vcf.gz %_ancestral_states_37.fa 1240k/v42.4.1240K.anno
-    python convert.py 1240k -p \
-        1240k/v42.4.1240K_%.vcf.gz \
-        $*_ancestral_states_37.fa \
-        -m 1240k/v42.4.1240K.anno \
-        --ancestral-states-url=${ANCESTRAL_STATES_URL_37}\
-        --reference-name=${REFERENCE_NAME_37}\
-        --num-threads=${NUM_THREADS}\
-        $@ > $@.report
-
-reich_ancients_%.samples: reich_%.samples
-    python tsutil.py remove-moderns-reich $^ $@
-
-1240k/v42.4.1240K_GRCh38_%.vcf.gz: 1240k/v42.4.1240K_%.vcf.gz 
-    gunzip -c 1240k/v42.4.1240K_$*.vcf.gz > 1240k/v42.4.1240K_$*.vcf
-    awk '{if($$0 !~ /^#/) print "chr"$$0; else print $$0}' 1240k/v42.4.1240K_$*.vcf > 1240k/v42.4.1240K_$*.withchr.vcf
-    java -jar ../tools/picard.jar LiftoverVcf \
-        INPUT=1240k/v42.4.1240K_$*.withchr.vcf \
-        OUTPUT=1240k/v42.4.1240K_GRCh38_$*.vcf \
-        CHAIN=hg19ToHg38.over.chain.gz \
-        REJECT=1240k/v42.4.1240K_GRCh38_$*.rejected_variants.vcf \
-        R=hg38.fa \
-        RECOVER_SWAPPED_REF_ALT=true
-    bgzip -c 1240k/v42.4.1240K_GRCh38_$*.vcf > 1240k/v42.4.1240K_GRCh38_$*.vcf.gz 
-    rm 1240k/v42.4.1240K_GRCh38_$*.vcf
-    tabix -p vcf 1240k/v42.4.1240K_GRCh38_$*.vcf.gz
-
-reich_GRCh38_%.samples: 1240k/v42.4.1240K_GRCh38_%.vcf.gz %_ancestral_states.fa 1240k/v42.4.1240K.anno
-    python convert.py 1240k -p \
-        1240k/v42.4.1240K_GRCh38_$*.vcf.gz \
-        $*_ancestral_states.fa \
-        -m 1240k/v42.4.1240K.anno \
-        --ancestral-states-url=${ANCESTRAL_STATES_URL}\
-        --reference-name=${REFERENCE_NAME}\
-        --num-threads=${NUM_THREADS}\
-        $@ > $@.report
-
-reich_ancients_GRCh38_%.samples: reich_GRCh38_%.samples
-    python tsutil.py remove-moderns-reich $^ $@
-=======
 v42.4.1240K.tar:
 	curl ${REICH_URL} -o $@
 
@@ -993,7 +590,6 @@
 
 reich_ancients_GRCh38_%.samples: reich_GRCh38_%.samples
 	python3 tsutil.py remove-moderns-reich $^ $@
->>>>>>> 3d52109f
 
 
 ##############################################
@@ -1001,20 +597,6 @@
 ##############################################
 
 hgdp_1kg_sgdp_%.samples: hgdp_%.samples 1kg_GRCh38_%.samples sgdp_GRCh38_%.samples
-<<<<<<< HEAD
-    python tsutil.py merge-sampledata-files --input-sampledata $^ --output $@
-
-hgdp_1kg_sgdp_high_cov_ancients_%.samples: hgdp_1kg_sgdp_%.samples afanasievo_GRCh38_%.samples denisovan_GRCh38_%.samples vindija_GRCh38_%.samples chagyrskaya_GRCh38_%.samples altai_GRCh38_%.samples
-    python tsutil.py make-sampledata-compatible --input-sampledata $^
-    python tsutil.py merge-sampledata-files --input-sampledata $< afanasievo_GRCh38_$*.subset.samples denisovan_GRCh38_$*.subset.samples vindija_GRCh38_$*.subset.samples chagyrskaya_GRCh38_$*.subset.samples altai_GRCh38_$*.subset.samples --output $@
-
-hgdp_1kg_sgdp_all_ancients_%.samples: hgdp_1kg_sgdp_high_cov_ancients_%.samples reich_ancients_GRCh38_%.samples
-    python tsutil.py make-sampledata-compatible --input-sampledata $^
-    python tsutil.py merge-sampledata-files --input-sampledata $< reich_ancients_GRCh38_$*.subset.samples --output $@
-
-hgdp_1kg_sgdp_high_cov_ancients_dated_%.samples: hgdp_1kg_sgdp_high_cov_ancients_%.samples hgdp_1kg_sgdp_all_ancients_%.samples hgdp_1kg_sgdp_%.missing_binned.dated.trees
-    python tsutil.py combined-ts-dated-samples --high-cov hgdp_1kg_sgdp_high_cov_ancients_%.samples --all-samples hgdp_1kg_sgdp_all_ancients_%.samples --dated-ts 1kg_sgdp_hgdp_%.binned.dated.trees --output hgdp_1kg_sgdp_high_cov_ancients_%.dated.samples
-=======
 	python3 tsutil.py merge-sampledata-files --input-sampledata $^ --output $@
 
 hgdp_1kg_sgdp_high_cov_ancients_%.samples: hgdp_1kg_sgdp_%.missing_binned.noout.samples afanasievo_GRCh38_%.samples denisovan_GRCh38_%.samples vindija_GRCh38_%.samples chagyrskaya_GRCh38_%.samples altai_GRCh38_%.samples
@@ -1035,4 +617,3 @@
 
 clean:
 	rm -f 1kg_samples.ped sgdp_samples.txt *.vcf* *.samples*
->>>>>>> 3d52109f
