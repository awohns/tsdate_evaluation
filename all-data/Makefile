--- conflicted
+++ resolved
@@ -9,17 +9,10 @@
 all: 1kg_chr20.dated.trees hgdp_1kg_sgdp_high_cov_ancients_dated_chr20.trees
 
 %.bcf.csi: %.bcf
-<<<<<<< HEAD
-	bcftools index $(patsubst %.bcf.csi,%.bcf,$@)
-
-%.vcf.gz.csi: %.vcf.gz
-	bcftools index $(patsubst %.vcf.gz.csi,%.vcf.gz,$@)
-=======
 		bcftools index $(patsubst %.bcf.csi,%.bcf,$@)
 
 %.vcf.gz.csi: %.vcf.gz
 		bcftools index $(patsubst %.vcf.gz.csi,%.vcf.gz,$@)
->>>>>>> 3fb2459a
 
 # Save all intermediate files
 .SECONDARY:
@@ -30,18 +23,11 @@
 ####################################################
 
 %.missing_binned.samples: %.samples
-<<<<<<< HEAD
-	python3 bin_missing.py $^ $@
-
-1kg_chr20.trees: 1kg_chr20.samples
-	python3 ../src/run_inference.py $^ -t ${NUM_THREADS} -A 0.1 -S 0.1
-=======
 		python3 bin_missing.py $^ $@
 
 1kg_chr20.trees: 1kg_chr20.samples
 		python3 ../src/run_inference.py $^ -t ${NUM_THREADS} -A 1 -S 1
 		python3 tsutil.py simplify 1kg_chr20.nosimplify.trees $@
->>>>>>> 3fb2459a
 
 %.trees: %.samples recomb-hg38/
 		python3 ../src/run_inference.py $< -t ${NUM_THREADS} -A 0.1 -S 0.1 -m recomb-hg38/genetic_map_GRCh38_
@@ -52,15 +38,6 @@
 		python3 -m tsdate date $*.preprocessed.trees $@ 10000 -m 1e-8 -p -t ${NUM_THREADS}
 
 %.dated.samples: %.samples %.dated.trees
-<<<<<<< HEAD
-	python3 tsutil.py dated_samples $^
-
-%.binned.samples: %.dated.samples
-	python3 bin_dates.py $^ $@
-
-%.dated.samples: %.samples %.modern.dated.trees %.modern.dates.p
-	python3 get_dated_sampledata.py $^
-=======
 		python3 tsutil.py dated_samples $^
 
 %.binned.samples: %.dated.samples
@@ -68,7 +45,6 @@
 
 %.dated.samples: %.samples %.modern.dated.trees %.modern.dates.p
 		python3 get_dated_sampledata.py $^
->>>>>>> 3fb2459a
 
 
 #############################################
@@ -90,19 +66,11 @@
 #############################################
 
 hg38.fa:
-<<<<<<< HEAD
-	curl https://hgdownload.soe.ucsc.edu/goldenPath/hg38/bigZips/latest/hg38.fa.gz -o hg38.fa.gz
-	gunzip -c hg38.fa.gz > hg38.fa
-	java -jar ../tools/picard.jar CreateSequenceDictionary \ 
-				R=hg38.fa \ 
-				O=hg38.dict
-=======
 		curl https://hgdownload.soe.ucsc.edu/goldenPath/hg38/bigZips/latest/hg38.fa.gz -o hg38.fa.gz
 		gunzip -c hg38.fa.gz > hg38.fa
 		java -jar ../tools/picard.jar CreateSequenceDictionary \ 
 					R=hg38.fa \ 
 					O=hg38.dict
->>>>>>> 3fb2459a
 
 
 #############################################
@@ -167,7 +135,6 @@
 
 chr%_ancestral_states_37.fa: ${ANCESTRAL_STATES_PREFIX_37}/README
 		ln -sf ${ANCESTRAL_STATES_PREFIX_37}/homo_sapiens_ancestor_$*.fa $@
-<<<<<<< HEAD
 
 ###########################
 # GRCh38 Recombination Maps
@@ -179,8 +146,6 @@
 	./modify_genetic_map.sh
 
 genetic_map_GRCh38_%.txt: recomb-hg38/
-=======
->>>>>>> 3fb2459a
 
 chr%_ancestral_states_37.fa.fai: chr%_ancestral_states_37.fa
 		samtools faidx $^
@@ -211,21 +176,6 @@
 		curl ${GENOTYPES_VCF_BASE}/ALL.$*.phase3_shapeit2_mvncall_integrated_v5a.20130502.genotypes.vcf.gz -o $@
 		tabix -p vcf -f $@
 
-<<<<<<< HEAD
-1kg_%.samples: 1kg_%_genotypes.vcf.gz %_ancestral_states_37.fai 1kg_samples.ped
-	python3 convert.py 1kg -p \
-		1kg_$*_genotypes.vcf.gz \
-		$*_ancestral_states_37.fa \
-		-m 1kg_samples.ped \
-		--ancestral-states-url=${ANCESTRAL_STATES_URL_37} \
-		--reference-name=${REFERENCE_NAME_37} \
-		--num-threads=${NUM_THREADS} \
-		$@ > $@.report
-
-1kg_chr20.trees: 1kg_chr20.samples
-	python3 ../src/run_inference.py $^ -t ${NUM_THREADS} -A 0.1 -S 0.1
-
-=======
 1kg_%.samples: 1kg_%_genotypes.vcf.gz %_ancestral_states_37.fa.fai 1kg_samples.ped
 		python3 convert.py 1kg -p \
 				1kg_$*_genotypes.vcf.gz \
@@ -235,7 +185,6 @@
 				--reference-name=${REFERENCE_NAME_37} \
 				--num-threads=${NUM_THREADS} \
 				$@ > $@.report
->>>>>>> 3fb2459a
 
 #############################################
 # 1000 Genomes GRCh38 data.
@@ -248,16 +197,6 @@
 		tabix -p vcf $@ 
 
 1kg_GRCh38_%.samples: 1kg_GRCh38_%_genotypes.vcf.gz %_ancestral_states.fa.fai 1kg_samples.ped
-<<<<<<< HEAD
-	python3 convert.py 1kg -p \
-		1kg_GRCh38_$*_genotypes.vcf.gz \
-		$*_ancestral_states.fa \
-		-m 1kg_samples.ped \
-		--ancestral-states-url=${ANCESTRAL_STATES_URL} \
-		--reference-name=${REFERENCE_NAME} \
-		--num-threads ${NUM_THREADS} \
-		$@	> $@.report
-=======
 		python3 convert.py 1kg -p \
 				1kg_GRCh38_$*_genotypes.vcf.gz \
 				$*_ancestral_states.fa \
@@ -266,7 +205,6 @@
 				--reference-name=${REFERENCE_NAME} \
 				--num-threads ${NUM_THREADS} \
 				$@	> $@.report
->>>>>>> 3fb2459a
 
 
 #############################################
@@ -307,26 +245,6 @@
 		bcftools view -s '^S_Naxi-2' $^ -O b -o $@
 
 sgdp_%.samples: sgdp_%_genotypes.bcf.csi %_ancestral_states_37.fai sgdp_samples.txt
-<<<<<<< HEAD
-	python3 convert.py sgdp -p \
-		sgdp_$*_genotypes.bcf \
-		$*_ancestral_states_37.fa \
-		-m sgdp_samples.txt \
-		--ancestral-states-url=${ANCESTRAL_STATES_URL_37} \
-		--reference-name=${REFERENCE_NAME_37} \
-		--num-threads=1 \
-		$@	> $@.report
-
-sgdp_GRCh38_%.samples: sgdp_%_genotypes_GRCh38.bcf.csi %_ancestral_states.fa.fai sgdp_samples.txt
-	python3 convert.py sgdp -p \
-		sgdp_$*_genotypes_GRCh38.bcf \
-		$*_ancestral_states.fa \
-		-m sgdp_samples.txt \
-		--ancestral-states-url=${ANCESTRAL_STATES_URL} \
-		--reference-name=${REFERENCE_NAME} \
-		--num-threads=1 \
-		$@	> $@.report
-=======
 		python3 convert.py sgdp -p \
 				sgdp_$*_genotypes.bcf \
 				$*_ancestral_states_37.fa \
@@ -345,7 +263,6 @@
 				--reference-name=${REFERENCE_NAME} \
 				--num-threads=1 \
 				$@	> $@.report
->>>>>>> 3fb2459a
 
 
 #############################################
