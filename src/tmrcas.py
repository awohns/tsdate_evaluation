--- conflicted
+++ resolved
@@ -7,19 +7,6 @@
 from tqdm import tqdm
 import collections
 
-<<<<<<< HEAD
-ts = tskit.load("all-data/merged_hgdp_1kg_sgdp_high_cov_ancients_chr20.dated.binned.historic.trees")
-
-node_ages = ts.tables.nodes.time[:]
-deleted_trees = [tree.index for tree in ts.trees() if tree.parent(0) == -1]  
-
-pop_nodes = ts.tables.nodes.population[ts.samples()]
-pop_nodes = [np.where(pop_nodes == pop.id)[0] for pop in ts.populations()]
-rand_nodes = list()
-for nodes in pop_nodes:
-    if len(nodes) > 20:
-        rand_nodes.append(np.random.choice(nodes, 20, replace=False))
-=======
 def get_pairwise_tmrca_pops(
     ts_name, max_pop_nodes, hist_nbins=30, hist_min_gens=1000, return_full_data=False
 ):
@@ -102,7 +89,6 @@
     named_combos = np.array(named_combos)
     if return_full_data:
         return tmrca_df, bins, hist_data, named_combos, data
->>>>>>> c6239959
     else:
         return tmrca_df, bins, hist_data, named_combos
 
@@ -130,31 +116,9 @@
         )
     return bins, hist_data
 
-<<<<<<< HEAD
-def get_pairwise_tmrca_pops(ts):
-    pop_names = [json.loads(pop.metadata)["name"] for pop in ts.populations()]
-    pop_name_suffixes = pop_names[0:26]
-    for pop in pop_names[26:156]:
-        pop_name_suffixes.append(pop + "_SGDP")
-    for pop in pop_names[156:]:
-        pop_name_suffixes.append(pop + "_HGDP")
-    pop_names = pop_name_suffixes
-    tmrca_df = pd.DataFrame(columns=pop_names, index=pop_names)
-    pop_rows = list()
-    combos = list(itertools.combinations_with_replacement(np.arange(0, ts.num_populations),2))
-    weights = np.array([tree.span for tree in ts.trees() if tree.index not in deleted_trees])
-    with multiprocessing.Pool(processes=10) as pool: 
-        for avg_tmrca, combo in tqdm(pool.imap_unordered(get_avg_tmrca, combos), total=len(combos)):
-            tmrca_df.loc[pop_names[combo[0]], pop_names[combo[1]]] = np.exp(np.average(np.log(avg_tmrca), weights=weights))
-    return tmrca_df
-
-def get_avg_tmrca(combo):
-    avg_tmrca = []
-=======
 def get_tmrca_weights(params):
     combo, time_index, rand_nodes, ts_name, deleted_trees = params
     ts = tskit.load(ts_name)
->>>>>>> c6239959
     pop_0 = combo[0]
     pop_1 = combo[1]
     num_unique_times = max(time_index) + 1
