--- conflicted
+++ resolved
@@ -446,7 +446,6 @@
             else:
                 relate_iter_ages = None
                 relate_iter_ts = None
-<<<<<<< HEAD
             if self.geva_genetic_map is True:
                 geva_ages, geva_cpu, geva_memory = evaluation.run_geva(
                     path_to_file + output_fn,
@@ -462,14 +461,6 @@
                     row["rec_rate"],
                 )
 
-=======
-            geva_ages, geva_cpu, geva_memory = evaluation.run_geva(
-                path_to_file + output_fn,
-                row["Ne"],
-                row["mut_rate"],
-                path_to_genetic_map,
-            )
->>>>>>> 0b1607e0
             geva_positions = pd.read_csv(
                 path_to_file + output_fn + ".marker.txt",
                 delimiter=" ",
@@ -803,27 +794,18 @@
         )
 
 
-<<<<<<< HEAD
 class Chr20Sims(NeutralSims):
-    name = "Chr20Sims"
-=======
-class Chr20SimulatedMutationAccuracy(NeutralSimulatedMutationAccuracy):
     """
     Generate data for Extended Data Figure 2: evaluating accuracy of various methods on Simulated Chromosome 20
     using the out of africa model from stdpopsim
     """
 
-    name = "chr20_simulated_mutation_accuracy"
->>>>>>> 0b1607e0
+    name = "Chr20Sims"
 
     def __init__(self):
         DataGeneration.__init__(self)
         self.columns = ["simulated_ts", "tsdate", "tsdate_inferred", "relate", "geva"]
-<<<<<<< HEAD
-        self.default_replicates = 3  # 10
-=======
         self.default_replicates = 10
->>>>>>> 0b1607e0
         self.num_rows = self.default_replicates
         self.sim_cols = self.sim_cols + ["snippet"]
         self.data = pd.DataFrame(columns=self.sim_cols)
@@ -878,11 +860,7 @@
                 msprime.Sample(population=2, time=0)
                 for samp in range(row_data["sample_size_modern"] // 3)
             ]
-<<<<<<< HEAD
-            ancient_samples = []
-=======
             ancient_samples = list()
->>>>>>> 0b1607e0
             if self.ancient_times == "empirical_age_distribution":
                 ancient_sample_times = evaluation.sample_times(
                     row_data["sample_size_ancient"], constants.GENERATION_TIME
@@ -964,481 +942,8 @@
         genetic_map_output = genetic_map_output.astype({"position": "int"})
         path_to_genetic_map = os.path.join(self.data_dir, filename + "_genetic_map.txt")
         genetic_map_output.to_csv(path_to_genetic_map, sep=" ", index=False)
-<<<<<<< HEAD
         path_to_genetic_map = os.path.join(
             self.data_dir, filename + "_four_col_genetic_map.txt"
-=======
-        return genetic_map_output
-
-
-class SimulateVanillaAncient(DataGeneration):
-    name = "simulate_vanilla_ancient"
-
-    def __init__(self):
-        DataGeneration.__init__(self)
-        self.columns = [
-            "ancient_sample_size",
-            "tsdateTime",
-            "ConstrainedTime",
-            "ConstrainedTSTime",
-            "IterationTime",
-            "SimulatedTopoTime",
-        ]
-
-        self.default_replicates = 1
-        self.sim_cols = self.sim_cols
-        self.num_rows = self.default_replicates
-        self.data = pd.DataFrame(columns=self.sim_cols)
-        self.rng = random.Random(self.default_seed)
-
-    def setup(self, num_processes=1):
-        """
-        Run Simulations
-        """
-        seeds = [self.rng.randint(1, 2 ** 31) for i in range(self.default_replicates)]
-        if num_processes > 1:
-            logging.info(
-                "Setting up using multiprocessing ({} processes)".format(num_processes)
-            )
-            with multiprocessing.Pool(
-                processes=num_processes, maxtasksperchild=10
-            ) as pool:
-
-                for index, row_data in tqdm(
-                    enumerate(
-                        pool.imap_unordered(self.setup_fn, iter(enumerate(seeds)))
-                    ),
-                    desc="Running Simulations",
-                    total=len(seeds),
-                ):
-                    logging.info("Done with sim {}".format(index))
-                    # Update dataframe with details of simulation
-                    self.data = self.data.append(row_data, ignore_index=True)
-        else:
-            logging.info("Setting up using a single process")
-            for seed in tqdm(
-                enumerate(seeds),
-                desc="Running Simulations",
-                total=len(seeds),
-            ):
-                row_data = self.setup_fn(seed)
-                logging.info("Done with sim {}".format(seed[0]))
-                # Update dataframe with details of simulation
-                self.data = self.data.append(row_data, ignore_index=True)
-
-        # Save dataframe
-        self.summarize()
-
-    def setup_fn(self, seed):
-        row_data = dict.fromkeys(self.sim_cols)
-        row_data["Ne"] = 10000
-        row_data["mut_rate"] = 1e-8
-        row_data["rec_rate"] = 1e-8
-        row_data["sample_size_modern"] = 100
-        row_data["sample_size_ancient"] = 10
-        row_data["length"] = 1e5
-        index = seed[0]
-        seed = seed[1]
-        # randomly sample ancient times
-        ancient_sample_times = evaluation.sample_times(
-            row_data["sample_size_ancient"], constants.GENERATION_TIME
-        )
-        sim = evaluation.run_neutral_ancients(
-            row_data["sample_size_modern"],
-            row_data["sample_size_ancient"],
-            ancient_sample_times,
-            row_data["length"],
-            row_data["Ne"],
-            row_data["mut_rate"],
-            row_data["rec_rate"],
-            seed,
-        )
-
-        # Dump simulated tree
-        filename = self.name + "_" + str(index)
-        row_data["filename"] = filename
-        row_data["replicate"] = index
-        row_data["n_edges"] = sim.num_edges
-        row_data["n_trees"] = sim.num_trees
-        row_data["n_sites"] = sim.num_sites
-        row_data["seed"] = seed
-
-        # Save the simulated tree sequence
-        sim.dump(os.path.join(self.data_dir, filename + ".trees"))
-
-        # Remove mutations only present in ancients and mutations which become
-        # fixed when ancients are removed
-        sim = evaluation.remove_ancient_only_muts(sim)
-
-        # Create tree sequence with only modern samples
-        tables = sim.dump_tables()
-        #        modern_samples = np.where(tables.nodes.time[sim.samples()] == 0)[0]
-        #        modern_ts = sim.simplify(samples=modern_samples, keep_unary=True)
-        #        assert np.all(np.isclose(tables.nodes.time[tables.mutations.node], modern_ts.tables.nodes.time[modern_ts.tables.mutations.node]))
-
-        # Save the simulated tree sequence
-        #        modern_ts.dump(os.path.join(self.data_dir, filename + ".modern.trees"))
-
-        # Create sampledata file, with and without keeping times
-        # Need to add the time of ancient samples from nodes
-        sample_data = tsinfer.formats.SampleData.from_tree_sequence(
-            sim,
-            use_sites_time=False,
-        )
-        sample_data_indiv_times = sample_data.copy(
-            path=os.path.join(self.data_dir, filename + ".samples")
-        )
-        sample_data_indiv_times.individuals_time[:] = np.array(
-            tables.nodes.time[sim.samples()]
-        )
-        sample_data_indiv_times.finalise()
-
-        tsinfer.formats.SampleData.from_tree_sequence(
-            sim,
-            path=os.path.join(self.data_dir, filename + ".keep_times.samples"),
-            use_sites_time=True,
-        )
-
-        evaluation.add_error(sample_data)
-        sample_data.copy(os.path.join(self.data_dir, filename + ".empirical_error"))
-        sample_data.finalise()
-        return row_data
-
-    def inference(self, row_data):
-        """
-        Run four methods on the simulated data
-        """
-        index = row_data[0]
-        row = row_data[1]
-        path_to_file = os.path.join(self.data_dir, row["filename"])
-        # Load the original simulation and the one with only modern samples
-        sim = tskit.load(path_to_file + ".trees")
-        tables = sim.dump_tables()
-        modern_ts = tskit.load(path_to_file + ".modern.trees")
-
-        # Load sampledata files
-        samples = tsinfer.load(path_to_file + ".samples")
-        error_samples = tsinfer.load(path_to_file + ".empirical_error.samples")
-
-        # Name of output file with mutations ages
-        path_to_file = os.path.join(self.data_dir, row["filename"])
-
-        # Infer the ts based on modern sample data with keep_times
-        inferred_ts_keep_times, tsinfer_cpu, tsinfer_memory = evaluation.run_tsinfer(
-            path_to_file + ".keep_times.samples", modern_ts.get_sequence_length()
-        )
-        inferred_ts_keep_times = inferred_ts_keep_times.simplify()
-        inferred_ts_keep_times.dump(path_to_file + ".tsinferred.keep_times.trees")
-        tsdate_keep_times, _, _, _, _ = tsdate.get_dates(
-            inferred_ts_keep_times, row["Ne"], row["mut_rate"]
-        )
-        tsdate_keep_times = tsdate_keep_times * 2 * row["Ne"]
-        tsdate_true_topo, _, _, _, _ = tsdate.get_dates(
-            modern_ts, row["Ne"], row["mut_rate"]
-        )
-        tsdate_true_topo = tsdate_true_topo * 2 * row["Ne"]
-        ancient_sample_sizes = [0, 1, 5, 10, 50, 100]
-        modern_samples = np.where(tables.nodes.time[sim.samples()] == 0)[0]
-        ancient_samples = np.where(tables.nodes.time[sim.samples()] != 0)[0]
-        msle_master_df = pd.DataFrame(columns=self.columns)
-        pearsonr_master_df = pd.DataFrame(columns=self.columns)
-        spearmanr_master_df = pd.DataFrame(columns=self.columns)
-        master_kc_df = pd.DataFrame(columns=self.columns)
-        msle_master_df_err = pd.DataFrame(columns=self.columns)
-        pearsonr_master_df_err = pd.DataFrame(columns=self.columns)
-        spearmanr_master_df_err = pd.DataFrame(columns=self.columns)
-        master_kc_df_err = pd.DataFrame(columns=self.columns)
-
-        for ancient_sample_size in ancient_sample_sizes:
-            sampledata_subset = samples.subset(
-                individuals=ancient_samples[ancient_sample_size:]
-            )
-            sampledata_subset_err = error_samples.subset(
-                individuals=ancient_samples[ancient_sample_size:]
-            )
-
-            # Constrain, reinfer, and redate
-            (
-                inferred_ts,
-                tsdate_ages,
-                constrained_ages,
-                reinferred_ts,
-                iter_dates,
-                inferred_dated_ts,
-                reinferred_dated_ts,
-            ) = iteration.iter_infer(
-                sampledata_subset,
-                row["Ne"],
-                row["mut_rate"],
-                num_threads=1,
-                output_fn=path_to_file
-                + "."
-                + str(ancient_sample_size)
-                + "ancients.iteroutput",
-                progress=False,
-                return_trees=True,
-            )
-            (
-                inferred_ts_err,
-                tsdate_ages_err,
-                constrained_ages_err,
-                reinferred_ts_err,
-                iter_dates_err,
-                inferred_dated_ts_err,
-                reinferred_dated_ts_err,
-            ) = iteration.iter_infer(
-                sampledata_subset_err,
-                row["Ne"],
-                row["mut_rate"],
-                num_threads=1,
-                output_fn=path_to_file
-                + "."
-                + str(ancient_sample_size)
-                + "ancients.iteroutput",
-                progress=False,
-                return_trees=True,
-            )
-            (
-                msle_compare_df,
-                pearsonr_compare_df,
-                spearmanr_compare_df,
-            ) = evaluation.compare_mutations_iterative(
-                ancient_sample_size,
-                sim,
-                modern_ts,
-                inferred_ts,
-                tsdate_ages,
-                constrained_ages,
-                reinferred_ts,
-                iter_dates,
-                inferred_ts_keep_times,
-                tsdate_keep_times,
-                tsdate_true_topo,
-            )
-            msle_master_df = pd.concat([msle_master_df, msle_compare_df], sort=False)
-            pearsonr_master_df = pd.concat(
-                [pearsonr_master_df, pearsonr_compare_df], sort=False
-            )
-            spearmanr_master_df = pd.concat(
-                [spearmanr_master_df, spearmanr_compare_df], sort=False
-            )
-            (
-                msle_compare_df_err,
-                pearsonr_compare_df_err,
-                spearmanr_compare_df_err,
-            ) = evaluation.compare_mutations_iterative(
-                ancient_sample_size,
-                sim,
-                modern_ts,
-                inferred_ts_err,
-                tsdate_ages_err,
-                constrained_ages_err,
-                reinferred_ts_err,
-                iter_dates_err,
-                inferred_ts_keep_times,
-                tsdate_keep_times,
-                tsdate_true_topo,
-            )
-            msle_master_df_err = pd.concat(
-                [msle_master_df_err, msle_compare_df_err], sort=False
-            )
-            pearsonr_master_df_err = pd.concat(
-                [pearsonr_master_df_err, pearsonr_compare_df_err], sort=False
-            )
-            spearmanr_master_df_err = pd.concat(
-                [spearmanr_master_df_err, spearmanr_compare_df_err], sort=False
-            )
-            # Run KC distance comparisons
-            inferred_ts_keeptimes_dated = evaluation.get_dated_ts(
-                inferred_ts_keep_times, tsdate_keep_times, row["Ne"], 1e-6
-            )
-            true_topo_dated = evaluation.get_dated_ts(
-                modern_ts, tsdate_true_topo, row["Ne"], 1e-6
-            )
-            kc_distances = evaluation.get_kc_distances(
-                [
-                    modern_ts.simplify(),
-                    inferred_dated_ts.simplify(),
-                    reinferred_dated_ts.simplify(samples=modern_samples),
-                    inferred_ts_keeptimes_dated.simplify(),
-                    true_topo_dated.simplify(),
-                ],
-                [
-                    "simulated_ts",
-                    "tsdateTime",
-                    "IterationTime",
-                    "tsinfer_keep_time",
-                    "SimulatedTopoTime",
-                ],
-            )
-            kc_distances["ancient_sample_size"] = ancient_sample_size
-            kc_distances["lambda_param"] = [0, 1]
-            master_kc_df = pd.concat([master_kc_df, kc_distances], sort=False)
-
-            # Run KC distance comparisons with error
-            kc_distances_err = evaluation.get_kc_distances(
-                [
-                    modern_ts.simplify(),
-                    inferred_dated_ts_err.simplify(),
-                    reinferred_dated_ts_err.simplify(samples=modern_samples),
-                    inferred_ts_keeptimes_dated.simplify(),
-                    true_topo_dated.simplify(),
-                ],
-                [
-                    "simulated_ts",
-                    "tsdateTime",
-                    "IterationTime",
-                    "tsinfer_keep_time",
-                    "SimulatedTopoTime",
-                ],
-            )
-            kc_distances_err["ancient_sample_size"] = ancient_sample_size
-            kc_distances_err["lambda_param"] = [0, 1]
-            master_kc_df_err = pd.concat(
-                [master_kc_df_err, kc_distances_err], sort=False
-            )
-
-        return (
-            index,
-            row,
-            msle_master_df,
-            pearsonr_master_df,
-            spearmanr_master_df,
-            master_kc_df,
-            msle_master_df_err,
-            pearsonr_master_df_err,
-            spearmanr_master_df_err,
-            master_kc_df_err,
-        )
-
-    def run_multiprocessing(self, function, num_processes=1):
-        """
-        Run multiprocessing of inputted function a specified number of times
-        """
-        try:
-            self.data = pd.read_csv(self.data_file)
-        except FileNotFoundError:
-            logging.error("Must run with --setup flag first")
-
-        mutation_output_fn = os.path.join(self.data_dir, self.name + "_mutations")
-        kc_output_fn = os.path.join(self.data_dir, self.name + "_kc_distances")
-        msle_master_df = pd.DataFrame(columns=self.columns)
-        pearsonr_master_df = pd.DataFrame(columns=self.columns)
-        spearmanr_master_df = pd.DataFrame(columns=self.columns)
-        kc_distances_master_df = pd.DataFrame(columns=self.columns)
-        msle_master_df_err = pd.DataFrame(columns=self.columns)
-        pearsonr_master_df_err = pd.DataFrame(columns=self.columns)
-        spearmanr_master_df_err = pd.DataFrame(columns=self.columns)
-        kc_distances_master_df_err = pd.DataFrame(columns=self.columns)
-
-        if num_processes > 1:
-            logging.info(
-                "Setting up using multiprocessing ({} processes)".format(num_processes)
-            )
-            with multiprocessing.Pool(
-                processes=num_processes, maxtasksperchild=10
-            ) as pool:
-
-                for (
-                    index,
-                    row,
-                    msle_mutations_df,
-                    pearsonr_mutations_df,
-                    spearmanr_mutations_df,
-                    kc_distances_df,
-                    msle_mutations_df_err,
-                    pearsonr_mutations_df_err,
-                    spearmanr_mutations_df_err,
-                    kc_distances_df_err,
-                ) in tqdm(
-                    pool.imap_unordered(function, self.data.iterrows()),
-                    desc="Inference Run",
-                    total=self.data.shape[0],
-                ):
-                    logging.info("Running inference")
-                    self.data.loc[index] = row
-                    self.summarize()
-                    msle_master_df = pd.concat(
-                        [msle_master_df, msle_mutations_df], sort=False
-                    )
-                    pearsonr_master_df = pd.concat(
-                        [pearsonr_master_df, pearsonr_mutations_df], sort=False
-                    )
-                    spearmanr_master_df = pd.concat(
-                        [spearmanr_master_df, spearmanr_mutations_df], sort=False
-                    )
-                    kc_distances_master_df = pd.concat(
-                        [kc_distances_master_df, kc_distances_df], sort=False
-                    )
-                    msle_master_df_err = pd.concat(
-                        [msle_master_df_err, msle_mutations_df_err], sort=False
-                    )
-                    pearsonr_master_df_err = pd.concat(
-                        [pearsonr_master_df_err, pearsonr_mutations_df_err], sort=False
-                    )
-                    spearmanr_master_df_err = pd.concat(
-                        [spearmanr_master_df_err, spearmanr_mutations_df_err],
-                        sort=False,
-                    )
-                    kc_distances_master_df_err = pd.concat(
-                        [kc_distances_master_df_err, kc_distances_df_err], sort=False
-                    )
-
-        else:
-            # When we have only one process it's easier to keep everything in the
-            # same process for debugging.
-            logging.info("Setting up using a single process")
-            for (
-                index,
-                row,
-                msle_mutations_df,
-                pearsonr_mutations_df,
-                spearmanr_mutations_df,
-                kc_distances_df,
-                msle_mutations_df_err,
-                pearsonr_mutations_df_err,
-                spearmanr_mutations_df_err,
-                kc_distances_df_err,
-            ) in map(function, self.data.iterrows()):
-                logging.info("Running inference")
-                self.data.loc[index] = row
-                self.summarize()
-                msle_master_df = pd.concat(
-                    [msle_master_df, msle_mutations_df], sort=False
-                )
-                pearsonr_master_df = pd.concat(
-                    [pearsonr_master_df, pearsonr_mutations_df], sort=False
-                )
-                spearmanr_master_df = pd.concat(
-                    [spearmanr_master_df, spearmanr_mutations_df], sort=False
-                )
-                kc_distances_master_df = pd.concat(
-                    [kc_distances_master_df, kc_distances_df], sort=False
-                )
-                msle_master_df_err = pd.concat(
-                    [msle_master_df_err, msle_mutations_df_err], sort=False
-                )
-                pearsonr_master_df_err = pd.concat(
-                    [pearsonr_master_df_err, pearsonr_mutations_df_err], sort=False
-                )
-                spearmanr_master_df_err = pd.concat(
-                    [spearmanr_master_df_err, spearmanr_mutations_df_err], sort=False
-                )
-                kc_distances_master_df_err = pd.concat(
-                    [kc_distances_master_df_err, kc_distances_df_err], sort=False
-                )
-
-        msle_master_df.to_csv(mutation_output_fn + ".msle.csv")
-        pearsonr_master_df.to_csv(mutation_output_fn + ".pearsonr.csv")
-        spearmanr_master_df.to_csv(mutation_output_fn + ".spearmanr.csv")
-        kc_distances_master_df.to_csv(kc_output_fn + ".csv")
-        msle_master_df_err.to_csv(mutation_output_fn + ".msle.empiricalerror.csv")
-        pearsonr_master_df_err.to_csv(
-            mutation_output_fn + ".pearsonr.empiricalerror.csv"
-        )
-        spearmanr_master_df_err.to_csv(
-            mutation_output_fn + ".spearmanr.empiricalerror.csv"
->>>>>>> 0b1607e0
         )
         genetic_map_output.insert(0, "Chromosome", "chr20")
         genetic_map_output.to_csv(path_to_genetic_map, sep=" ", index=False)
