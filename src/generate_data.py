#!/usr/bin/env python3
"""
Generate data for plots in tsdate paper
 python3 src/generate_data.py PLOT_NAME
"""
import argparse

import logging
import os
import pandas as pd
import numpy as np
import random
import subprocess
import tempfile
from tqdm import tqdm

import tskit
import tsinfer

import evaluation


class DataGeneration:
    """
    Superclass for data generation classes for each figure.
    """

    # Default settings
    default_replicates = 10
    default_seed = 123
    data_dir = os.path.join(os.getcwd(), "data/")

    # Each summary has a unique name. This is used as the identifier for the csv file.
    name = None

    def __init__(self):
        self.data_file = os.path.abspath(
            os.path.join(self.data_dir, self.name + ".csv"))
        self.rng = random.Random(self.default_seed)
        self.sim_cols = ["filename", "replicate", "sample_size", "Ne", "length",
                         "rec_rate", "mut_rate", "n_edges",
                         "n_trees", "n_sites", "seed"]

    def setup(self, parameter, parameter_arr, simulate_fn, row_data):
        """
        Run Simulations
        """

        for param in tqdm(parameter_arr, desc="Running Simulations"):
            seeds = [self.rng.randint(1, 2**31) for i in range(self.default_replicates)]
            for index, seed in enumerate(seeds):
                sim = simulate_fn((param, seed))
                # Dump simulated tree
                filename = self.name + "_" + str(parameter) + "_" + str(index)
                row_data["filename"] = filename
                row_data["replicate"] = index
                row_data["n_edges"] = sim.num_edges
                row_data["n_trees"] = sim.num_trees
                row_data["n_sites"] = sim.num_sites
                row_data["seed"] = seed

                if param:
                    row_data[parameter] = param
                # Save the simulated tree sequence
                sim.dump(os.path.join(self.data_dir, filename + ".trees"))

                # Create sampledata file
                _ = tsinfer.formats.SampleData.from_tree_sequence(
                    sim, path=os.path.join(self.data_dir, filename + ".samples"),
                    use_times=False)

                # Create VCF file
                with open(os.path.join(self.data_dir,
                                       filename + ".vcf"), "w") as vcf_file:
                    sim.write_vcf(vcf_file, ploidy=2, position_transform='legacy')

                # Update dataframe with details of simulation
                self.data = self.data.append(row_data, ignore_index=True)

        # Save dataframe
        self.summarize()

    def summarize(self):
        """
        Take the output of the inference and save to CSV
        """
        self.data.to_csv("data/" + self.name + ".csv")


class CpuScalingSampleSize(DataGeneration):
    """
    Plot CPU times of tsdate, tsinfer, tsdate+tsinfer, Relate, and GEVA
    """
    name = "cpu_scaling_samplesize"

    def __init__(self):
        DataGeneration.__init__(self)
<<<<<<< HEAD
        self.sample_sizes = [10, 20, 40, 64, 100, 250, 500, 1000, 1500, 2000]
        # self.sample_sizes = [10, 20, 40, 64, 100]
=======
        # self.sample_sizes = [10, 20, 40, 64, 100, 250, 500]
        self.sample_sizes = [10, 20, 40, 64, 100]
        self.sim_cols = self.sim_cols + ["filename", "replicate", "sample_size", "Ne",
                                         "length", "mut_rate", "rec_rate", "n_edges",
                                         "n_trees", "n_sites", "seed", "tsdate_cputime",
                                         "tsdate_memory", "tsinfer_cputime",
                                         "tsinfer_memory", "tsdate_infer_cputime",
                                         "tsdate_infer_memory", "relate_cputime",
                                         "relate_memory", "geva_cputime", "geva_memory"]
>>>>>>> aea114d2
        self.tools = ["tsdate", "tsinfer", "relate", "geva"]
        self.num_rows = len(self.sample_sizes) * self.default_replicates
        self.data = pd.DataFrame(columns=self.sim_cols)
        self.rng = random.Random(self.default_seed)

    def setup(self):
<<<<<<< HEAD
        """
        Run Simulations
        """

        for sample_size in tqdm(self.sample_sizes, desc="Running Simulations"):
            seeds = [self.rng.randint(1, 2**31) for i in range(self.default_replicates)]
            for index, seed in enumerate(seeds):
                sim = evaluation.run_neutral_sim(sample_size, mutation_rate=1e-8,
                                                 recombination_rate=1e-8, Ne=10000,
                                                 length=10e6, seed=seed)
                # Dump simulated tree
                filename = self.name + "_" + str(sample_size) + "_" + str(index)
                # Save the simulated tree sequence
                sim.dump(os.path.join(self.data_dir, filename + ".trees"))

                # Create sampledata file
                samples = evaluation.generate_samples(sim, os.path.join(self.data_dir,
                                                      filename))

                # Create VCF file
                _ = evaluation.sampledata_to_vcf(samples,
                                                 os.path.join(self.data_dir,
                                                              filename))

                # Update dataframe with details of simulation
                row_data = {"filename": filename, "replicate": index,
                            "sample_size": sample_size, "Ne": 10000, "length": 10e6,
                            "mutation_rate": 1e-8, "recombination_rate": 1e-8,
                            "n_edges": sim.num_edges, "n_trees": sim.num_trees,
                            "n_sites": sim.num_sites, "seed": seed,
                            "tsdate_cputime": None, "tsdate_memory": None,
                            "tsinfer_cputime": None, "tsinfer_memory": None,
                            "relate_cputime": None, "relate_memory": None,
                            "geva_cputime": None, "geva_memory": None}
                self.data = self.data.append(row_data, ignore_index=True)

        # Save dataframe
        self.summarize()
=======
        row_data = dict.fromkeys(self.sim_cols)
        row_data["Ne"] = 10000
        row_data["length"] = 1e6
        row_data["mut_rate"] = 1e-8
        row_data["rec_rate"] = 1e-8

        def simulate_fn(params):
            sample_size = params[0]
            seed = params[1]
            return(
                evaluation.run_neutral_sim(sample_size=sample_size,
                                           mutation_rate=row_data["mut_rate"],
                                           recombination_rate=row_data["rec_rate"],
                                           Ne=row_data["Ne"],
                                           length=row_data["length"], seed=seed))
        DataGeneration.setup(self, "sample_size", self.sample_sizes, simulate_fn,
                             row_data)
>>>>>>> aea114d2

    def inference(self):
        """
        Run four methods on the simulated data
        """
        try:
            self.data = pd.read_csv(self.data_file)
        except FileNotFoundError:
            logging.error("Must run with --setup flag first")
        for index, row in tqdm(self.data.iterrows(), desc="Running Inference"):
            path_to_file = os.path.join(self.data_dir, row["filename"])
            sim = tskit.load(path_to_file + ".trees")

            _, tsdate_cputime, tsdate_memory = evaluation.run_tsdate(
                path_to_file + ".trees", row["Ne"], row["mut_rate"], 20,
                "inside_outside")
            self.data.loc[index, ["tsdate_cputime", "tsdate_memory"]] = \
                tsdate_cputime, tsdate_memory

            _, tsinfer_cputime, tsinfer_memory = evaluation.run_tsinfer(
                path_to_file + ".samples", sim.get_sequence_length())
            self.data.loc[index, ["tsinfer_cputime", "tsinfer_memory"]] = \
                [tsinfer_cputime, tsinfer_memory]

            _, dated_infer_cputime, dated_infer_memory = evaluation.run_tsdate(
                path_to_file + ".trees", row["Ne"], row["mut_rate"], 20,
                "inside_outside")
            self.data.loc[index, ["tsdate_infer_cputime", "tsdate_infer_memory"]] = \
                dated_infer_cputime, dated_infer_memory

            relate_dir = os.path.join(self.data_dir, "relate_" + row["filename"])
            _, _, relate_cputime, relate_memory = evaluation.run_relate(
                sim, path_to_file, row["mut_rate"], row["Ne"] * 2, relate_dir, "relate_file")

            self.data.loc[index, ["relate_cputime", "relate_memory"]] = \
                [relate_cputime, relate_memory]
            _, geva_cputime, geva_memory = evaluation.run_geva(
                path_to_file, row["Ne"], row["mut_rate"], row["rec_rate"])
            self.data.loc[index, ["geva_cputime", "geva_memory"]] = \
                [geva_cputime, geva_memory]
            self.summarize()
        # Save dataframe
        self.summarize()


class NeutralSimulatedMutationAccuracy(DataGeneration):
    name = "neutral_simulated_mutation_accuracy"

    def __init__(self):
        DataGeneration.__init__(self)
        self.tools = ["tsdate", "tsinfer", "relate", "geva"]
        self.sim_cols = self.sim_cols
        self.num_rows = self.default_replicates
        self.data = pd.DataFrame(columns=self.sim_cols)
        self.rng = random.Random(self.default_seed)


    def setup(self):
            row_data = dict.fromkeys(self.sim_cols)
            row_data["sample_size"] = 250
            row_data["Ne"] = 10000
            row_data["length"] = 5e6
            row_data["mut_rate"] = 1e-8
            row_data["rec_rate"] = 1e-8

            def simulate_fn(params):
                seed = params[1]
                return(
                    evaluation.run_neutral_sim(sample_size=row_data["sample_size"],
                                               mutation_rate=row_data["mut_rate"],
                                               recombination_rate=row_data["rec_rate"],
                                               Ne=row_data["Ne"],
                                               length=row_data["length"], seed=seed))
            DataGeneration.setup(self, None, [None], simulate_fn, row_data)

            # Randomly sample mutations from each sampledata file
            self.data = pd.read_csv(self.data_file)
            for index, row in self.data.iterrows():
                samples = tsinfer.load(os.path.join(self.data_dir,
                                                    row["filename"] + ".samples"))
                mut_pos = pd.DataFrame(columns=['CHR', 'POS'])
                mut_pos['POS'] = sorted(
                    np.round(self.rng.sample(list(samples.sites_position[:]),
                                             1000)).astype(int))
                mut_pos['CHR'] = 1
                mut_pos.to_csv(
                    os.path.join(self.data_dir,
                                 row["filename"] + '.subsampled.pos.csv'),
                    index=False, header=False, sep=" ")
                subprocess.check_output(
                    ['vcftools', '--vcf', os.path.join(
                        self.data_dir, row["filename"] + '.vcf'), '--positions',
                     os.path.join(self.data_dir, row["filename"] + '.subsampled.pos.csv'),'--recode', '--recode-INFO-all', '--out', os.path.join(self.data_dir, row["filename"] + '.subsampled')]) 

    def inference(self):
        """
        Run four methods on the simulated data
        """
        try:
            self.data = pd.read_csv(self.data_file)
        except FileNotFoundError:
            logging.error("Must run with --setup flag first")
        for index, row in tqdm(self.data.iterrows(), desc="Running Inference"):
            path_to_file = os.path.join(self.data_dir, row["filename"])
            sim = tskit.load(path_to_file + ".trees")

            dated_ts, tsdate_cputime, tsdate_memory = evaluation.run_tsdate(
                path_to_file + ".trees", row["Ne"], row["mut_rate"], 20,
                "inside_outside")
            dated_ts.dump(path_to_file + ".tsdated.trees")

            inferred_ts, tsinfer_cputime, tsinfer_memory = evaluation.run_tsinfer(
                path_to_file + ".samples", sim.get_sequence_length())
            inferred_ts.simplify().dump(path_to_file + ".tsinferred.trees")

<<<<<<< HEAD
        seeds = [self.rng.randint(1, 2**31) for i in range(self.default_replicates)]
        for index, seed in tqdm(enumerate(seeds), desc="Running Simulations"):
            sim = evaluation.run_neutral_sim(sample_size=500, mutation_rate=1e-8,
                                             recombination_rate=1e-8, Ne=10000,
                                             length=1e6, seed=seed)
            # Dump simulated tree
            filename = self.name + "_" + str(index)
            # Save the simulated tree sequence
            sim.dump(os.path.join(self.data_dir, filename + ".trees"))

            # Create sampledata file
            samples = evaluation.generate_samples(sim, os.path.join(self.data_dir,
                                                  filename))

            # Create VCF file
            _ = evaluation.sampledata_to_vcf(samples,
                                             os.path.join(self.data_dir,
                                                          filename))

            # Update dataframe with details of simulation
            row_data = {"filename": filename, "replicate": index,
                        "sample_size": 500, "Ne": 10000, "length": 1e6,
                        "mutation_rate": 1e-8, "recombination_rate": 1e-8,
                        "n_edges": sim.num_edges, "n_trees": sim.num_trees,
                        "n_sites": sim.num_sites, "seed": seed}
            self.data = self.data.append(row_data, ignore_index=True)
=======
            dated_inferred_ts, tsdate_cputime, tsdate_memory = evaluation.run_tsdate(
                path_to_file + ".tsinferred.trees", row["Ne"], row["mut_rate"], 50,
                "inside_outside")
            dated_inferred_ts.dump(path_to_file + ".tsinferred.tsdated.trees")

            relate_dir = os.path.join(self.data_dir, "relate_" + row["filename"])
            relate_ts, relate_age, relate_cputime, relate_memory = evaluation.run_relate(
                sim, path_to_file, row["mut_rate"], row["Ne"] * 2, relate_dir, "relate_run")
            relate_age.to_csv(path_to_file + "relate_age")
>>>>>>> aea114d2

            geva_ages, geva_cputime, geva_memory = evaluation.run_geva(
                path_to_file + ".subsampled.recode", row["Ne"], row["mut_rate"], row["rec_rate"])
            geva_ages.to_csv(path_to_file + ".geva.csv")
            geva_positions = pd.read_csv(path_to_file + ".subsampled.recode.marker.txt", delimiter=" ",
                                         index_col="MarkerID")

            compare_df = evaluation.compare_mutations(
                ["simulated_ts", "tsdate", "tsdate_inferred", "geva", "relate"],
                [sim, dated_ts, dated_inferred_ts],
                geva_ages=geva_ages, geva_positions=geva_positions,
                relate_ages=relate_age)
            compare_df.to_csv(path_to_file + "_mutaitons.csv")
            self.summarize()
        # Save dataframe
        self.summarize()


class HumanlikeSimulatedMutationAccuracy(DataGeneration):
    name = "neutral_simulated_mutation_accuracy"

    def __init__(self):
        DataGeneration.__init__(self)
        self.tools = ["tsdate", "tsinfer", "relate", "geva"]
        self.sim_cols = self.sim_cols
        self.num_rows = self.default_replicates
        self.data = pd.DataFrame(columns=self.sim_cols)
        self.rng = random.Random(self.default_seed)


    def setup(self):
            row_data = dict.fromkeys(self.sim_cols)
            row_data["sample_size"] = 250
            row_data["Ne"] = 10000
            row_data["length"] = 5e6
            row_data["mut_rate"] = 1e-8
            row_data["rec_rate"] = 1e-8

            def simulate_fn(params):
                seed = params[1]
                return(
                    evaluation.run_neutral_sim(sample_size=row_data["sample_size"],
                                               mutation_rate=row_data["mut_rate"],
                                               recombination_rate=row_data["rec_rate"],
                                               Ne=row_data["Ne"],
                                               length=row_data["length"], seed=seed))
            DataGeneration.setup(self, None, [None], simulate_fn, row_data)

            # Randomly sample mutations from each sampledata file
            self.data = pd.read_csv(self.data_file)
            for index, row in self.data.iterrows():
                samples = tsinfer.load(os.path.join(self.data_dir,
                                                    row["filename"] + ".samples"))
                mut_pos = pd.DataFrame(columns=['CHR', 'POS'])
                mut_pos['POS'] = sorted(
                    np.round(self.rng.sample(list(samples.sites_position[:]),
                                             1000)).astype(int))
                mut_pos['CHR'] = 1
                mut_pos.to_csv(
                    os.path.join(self.data_dir,
                                 row["filename"] + '.subsampled.pos.csv'),
                    index=False, header=False, sep=" ")
                subprocess.check_output(
                    ['vcftools', '--vcf', os.path.join(
                        self.data_dir, row["filename"] + '.vcf'), '--positions',
                     os.path.join(self.data_dir, row["filename"] + '.subsampled.pos.csv'),'--recode', '--recode-INFO-all', '--out', os.path.join(self.data_dir, row["filename"] + '.subsampled')]) 

    def inference(self):
        """
        Run four methods on the simulated data
        """
        try:
            self.data = pd.read_csv(self.data_file)
        except FileNotFoundError:
            logging.error("Must run with --setup flag first")
        for index, row in tqdm(self.data.iterrows(), desc="Running Inference"):
            path_to_file = os.path.join(self.data_dir, row["filename"])
            sim = tskit.load(path_to_file + ".trees")

            dated_ts, tsdate_cputime, tsdate_memory = evaluation.run_tsdate(
                path_to_file + ".trees", row["Ne"], row["mut_rate"], 20,
                "inside_outside")
            dated_ts.dump(path_to_file + ".tsdated.trees")

            inferred_ts, tsinfer_cputime, tsinfer_memory = evaluation.run_tsinfer(
                path_to_file + ".samples", sim.get_sequence_length())
            inferred_ts.simplify().dump(path_to_file + ".tsinferred.trees")

            dated_inferred_ts, tsdate_cputime, tsdate_memory = evaluation.run_tsdate(
                path_to_file + ".tsinferred.trees", row["Ne"], row["mut_rate"], 50,
                "inside_outside")
            dated_inferred_ts.dump(path_to_file + ".tsinferred.tsdated.trees")

            relate_dir = os.path.join(self.data_dir, "relate_" + row["filename"])
            relate_ts, relate_age, relate_cputime, relate_memory = evaluation.run_relate(
                sim, path_to_file, row["mut_rate"], row["Ne"] * 2, relate_dir, "relate_run")
            relate_age.to_csv(path_to_file + "relate_age")

            geva_ages, geva_cputime, geva_memory = evaluation.run_geva(
                path_to_file + ".subsampled.recode", row["Ne"], row["mut_rate"], row["rec_rate"])
            geva_ages.to_csv(path_to_file + ".geva.csv")
            geva_positions = pd.read_csv(path_to_file + ".subsampled.recode.marker.txt", delimiter=" ",
                                         index_col="MarkerID")

            compare_df = evaluation.compare_mutations(
                ["simulated_ts", "tsdate", "tsdate_inferred", "geva", "relate"],
                [sim, dated_ts, dated_inferred_ts],
                geva_ages=geva_ages, geva_positions=geva_positions,
                relate_ages=relate_age)
            compare_df.to_csv(path_to_file + "_mutations.csv")
            self.summarize()
        # Save dataframe
        self.summarize()


def get_subclasses(cls):
    for subclass in cls.__subclasses__():
        yield from get_subclasses(subclass)
        yield subclass


def main():
    figures = get_subclasses(DataGeneration)
    figures = list(get_subclasses(DataGeneration))
    name_map = {fig.name: fig for fig in figures if fig.name is not None}

    parser = argparse.ArgumentParser(description="Generate the data for a figure.")
    parser.add_argument(
        "name", type=str, help="figure name", default='all',
        choices=sorted(list(name_map.keys()) + ['all']))
    parser.add_argument(
        "--setup", action="store_true", default=False, help="Run simulations")
    parser.add_argument(
        "--inference", action="store_true", default=False, help="Run inference")


    args = parser.parse_args()
    if args.name == 'all':
        for name, fig in name_map.items():
            if fig in figures:
                if args.setup:
                    fig().setup()
                if args.inference:
                    fig().inference()
    else:
        fig = name_map[args.name]()
        if args.setup:
            fig.setup()
        if args.inference:
            fig.inference()


if __name__ == "__main__":
    main()<|MERGE_RESOLUTION|>--- conflicted
+++ resolved
@@ -95,12 +95,8 @@
 
     def __init__(self):
         DataGeneration.__init__(self)
-<<<<<<< HEAD
         self.sample_sizes = [10, 20, 40, 64, 100, 250, 500, 1000, 1500, 2000]
         # self.sample_sizes = [10, 20, 40, 64, 100]
-=======
-        # self.sample_sizes = [10, 20, 40, 64, 100, 250, 500]
-        self.sample_sizes = [10, 20, 40, 64, 100]
         self.sim_cols = self.sim_cols + ["filename", "replicate", "sample_size", "Ne",
                                          "length", "mut_rate", "rec_rate", "n_edges",
                                          "n_trees", "n_sites", "seed", "tsdate_cputime",
@@ -108,53 +104,12 @@
                                          "tsinfer_memory", "tsdate_infer_cputime",
                                          "tsdate_infer_memory", "relate_cputime",
                                          "relate_memory", "geva_cputime", "geva_memory"]
->>>>>>> aea114d2
         self.tools = ["tsdate", "tsinfer", "relate", "geva"]
         self.num_rows = len(self.sample_sizes) * self.default_replicates
         self.data = pd.DataFrame(columns=self.sim_cols)
         self.rng = random.Random(self.default_seed)
 
     def setup(self):
-<<<<<<< HEAD
-        """
-        Run Simulations
-        """
-
-        for sample_size in tqdm(self.sample_sizes, desc="Running Simulations"):
-            seeds = [self.rng.randint(1, 2**31) for i in range(self.default_replicates)]
-            for index, seed in enumerate(seeds):
-                sim = evaluation.run_neutral_sim(sample_size, mutation_rate=1e-8,
-                                                 recombination_rate=1e-8, Ne=10000,
-                                                 length=10e6, seed=seed)
-                # Dump simulated tree
-                filename = self.name + "_" + str(sample_size) + "_" + str(index)
-                # Save the simulated tree sequence
-                sim.dump(os.path.join(self.data_dir, filename + ".trees"))
-
-                # Create sampledata file
-                samples = evaluation.generate_samples(sim, os.path.join(self.data_dir,
-                                                      filename))
-
-                # Create VCF file
-                _ = evaluation.sampledata_to_vcf(samples,
-                                                 os.path.join(self.data_dir,
-                                                              filename))
-
-                # Update dataframe with details of simulation
-                row_data = {"filename": filename, "replicate": index,
-                            "sample_size": sample_size, "Ne": 10000, "length": 10e6,
-                            "mutation_rate": 1e-8, "recombination_rate": 1e-8,
-                            "n_edges": sim.num_edges, "n_trees": sim.num_trees,
-                            "n_sites": sim.num_sites, "seed": seed,
-                            "tsdate_cputime": None, "tsdate_memory": None,
-                            "tsinfer_cputime": None, "tsinfer_memory": None,
-                            "relate_cputime": None, "relate_memory": None,
-                            "geva_cputime": None, "geva_memory": None}
-                self.data = self.data.append(row_data, ignore_index=True)
-
-        # Save dataframe
-        self.summarize()
-=======
         row_data = dict.fromkeys(self.sim_cols)
         row_data["Ne"] = 10000
         row_data["length"] = 1e6
@@ -172,7 +127,6 @@
                                            length=row_data["length"], seed=seed))
         DataGeneration.setup(self, "sample_size", self.sample_sizes, simulate_fn,
                              row_data)
->>>>>>> aea114d2
 
     def inference(self):
         """
@@ -288,34 +242,6 @@
                 path_to_file + ".samples", sim.get_sequence_length())
             inferred_ts.simplify().dump(path_to_file + ".tsinferred.trees")
 
-<<<<<<< HEAD
-        seeds = [self.rng.randint(1, 2**31) for i in range(self.default_replicates)]
-        for index, seed in tqdm(enumerate(seeds), desc="Running Simulations"):
-            sim = evaluation.run_neutral_sim(sample_size=500, mutation_rate=1e-8,
-                                             recombination_rate=1e-8, Ne=10000,
-                                             length=1e6, seed=seed)
-            # Dump simulated tree
-            filename = self.name + "_" + str(index)
-            # Save the simulated tree sequence
-            sim.dump(os.path.join(self.data_dir, filename + ".trees"))
-
-            # Create sampledata file
-            samples = evaluation.generate_samples(sim, os.path.join(self.data_dir,
-                                                  filename))
-
-            # Create VCF file
-            _ = evaluation.sampledata_to_vcf(samples,
-                                             os.path.join(self.data_dir,
-                                                          filename))
-
-            # Update dataframe with details of simulation
-            row_data = {"filename": filename, "replicate": index,
-                        "sample_size": 500, "Ne": 10000, "length": 1e6,
-                        "mutation_rate": 1e-8, "recombination_rate": 1e-8,
-                        "n_edges": sim.num_edges, "n_trees": sim.num_trees,
-                        "n_sites": sim.num_sites, "seed": seed}
-            self.data = self.data.append(row_data, ignore_index=True)
-=======
             dated_inferred_ts, tsdate_cputime, tsdate_memory = evaluation.run_tsdate(
                 path_to_file + ".tsinferred.trees", row["Ne"], row["mut_rate"], 50,
                 "inside_outside")
@@ -325,7 +251,6 @@
             relate_ts, relate_age, relate_cputime, relate_memory = evaluation.run_relate(
                 sim, path_to_file, row["mut_rate"], row["Ne"] * 2, relate_dir, "relate_run")
             relate_age.to_csv(path_to_file + "relate_age")
->>>>>>> aea114d2
 
             geva_ages, geva_cputime, geva_memory = evaluation.run_geva(
                 path_to_file + ".subsampled.recode", row["Ne"], row["mut_rate"], row["rec_rate"])
