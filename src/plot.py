#!/usr/bin/env python3
"""
Generates all the actual figures. Should be called with following format:
 python3 src/plot.py PLOT_NAME
"""
import argparse
import collections
import json
import os
import pickle
from operator import attrgetter
import math

import scipy
from sklearn.metrics import mean_squared_log_error
import pandas as pd
import numpy as np
import dask.distributed
import dask.array as da
import numba
from Bio import SeqIO
import tskit

import matplotlib
import matplotlib.pyplot as plt
import seaborn as sns
from mpl_toolkits.axes_grid1.inset_locator import (
    inset_axes,
    mark_inset,
    zoomed_inset_axes,
)
import matplotlib.colors as mplc
import cartopy
import cartopy.crs as ccrs

from matplotlib.animation import FuncAnimation

import constants
import utility

# Unified TS used in multiple plots
ts = tskit.load(
    "all-data/hgdp_1kg_sgdp_ma_1_ms_1/hgdp_1kg_sgdp_high_cov_ancients_dated_chr20.trees"
)

sgdp_region_map = {
    "Abkhasian": "West Eurasia",
    "Adygei": "West Eurasia",
    "Albanian": "West Eurasia",
    "Aleut": "Central Asia/Siberia",
    "Altaian": "Central Asia/Siberia",
    "Ami": "East Asia",
    "Armenian": "West Eurasia",
    "Atayal": "East Asia",
    "Australian": "Oceania",
    "Balochi": "South Asia",
    "BantuHerero": "Africa",
    "BantuKenya": "Africa",
    "BantuTswana": "Africa",
    "Basque": "West Eurasia",
    "BedouinB": "West Eurasia",
    "Bengali": "South Asia",
    "Bergamo": "West Eurasia",
    "Biaka": "Africa",
    "Bougainville": "Oceania",
    "Brahmin": "South Asia",
    "Brahui": "South Asia",
    "Bulgarian": "West Eurasia",
    "Burmese": "East Asia",
    "Burusho": "South Asia",
    "Cambodian": "East Asia",
    "Chane": "Americas",
    "Chechen": "West Eurasia",
    "Chipewyan": "Americas",
    "Chukchi": "Central Asia/Siberia",
    "Cree": "Americas",
    "Crete": "West Eurasia",
    "Czech": "West Eurasia",
    "Dai": "East Asia",
    "Daur": "East Asia",
    "Dinka": "Africa",
    "Druze": "West Eurasia",
    "Dusun": "Oceania",
    "English": "West Eurasia",
    "Esan": "Africa",
    "Eskimo_Chaplin": "Central Asia/Siberia",
    "Eskimo_Naukan": "Central Asia/Siberia",
    "Eskimo_Sireniki": "Central Asia/Siberia",
    "Estonian": "West Eurasia",
    "Even": "Central Asia/Siberia",
    "Finnish": "West Eurasia",
    "French": "West Eurasia",
    "Gambian": "Africa",
    "Georgian": "West Eurasia",
    "Greek": "West Eurasia",
    "Han": "East Asia",
    "Hawaiian": "Oceania",
    "Hazara": "South Asia",
    "Hezhen": "East Asia",
    "Hungarian": "West Eurasia",
    "Icelandic": "West Eurasia",
    "Igbo": "Africa",
    "Igorot": "Oceania",
    "Iranian": "West Eurasia",
    "Iraqi_Jew": "West Eurasia",
    "Irula": "South Asia",
    "Itelman": "Central Asia/Siberia",
    "Japanese": "East Asia",
    "Jordanian": "West Eurasia",
    "Ju_hoan_North": "Africa",
    "Kalash": "South Asia",
    "Kapu": "South Asia",
    "Karitiana": "Americas",
    "Kashmiri_Pandit": "South Asia",
    "Kharia": "South Asia",
    "Khomani_San": "Africa",
    "Khonda_Dora": "South Asia",
    "Kinh": "East Asia",
    "Kongo": "Africa",
    "Korean": "East Asia",
    "Kurumba": "South Asia",
    "Kusunda": "South Asia",
    "Kyrgyz": "Central Asia/Siberia",
    "Lahu": "East Asia",
    "Lemande": "Africa",
    "Lezgin": "West Eurasia",
    "Luhya": "Africa",
    "Luo": "Africa",
    "Madiga": "South Asia",
    "Makrani": "South Asia",
    "Mala": "South Asia",
    "Mandenka": "Africa",
    "Mansi": "Central Asia/Siberia",
    "Maori": "Oceania",
    "Masai": "Africa",
    "Mayan": "Americas",
    "Mbuti": "Africa",
    "Mende": "Africa",
    "Miao": "East Asia",
    "Mixe": "Americas",
    "Mixtec": "Americas",
    "Mongola": "Central Asia/Siberia",
    "Mozabite": "Africa",
    "Nahua": "Americas",
    "Naxi": "East Asia",
    "North_Ossetian": "West Eurasia",
    "Norwegian": "West Eurasia",
    "Onge": "South Asia",
    "Orcadian": "West Eurasia",
    "Oroqen": "East Asia",
    "Palestinian": "West Eurasia",
    "Papuan": "Oceania",
    "Pathan": "South Asia",
    "Piapoco": "Americas",
    "Pima": "Americas",
    "Polish": "West Eurasia",
    "Punjabi": "South Asia",
    "Quechua": "Americas",
    "Relli": "South Asia",
    "Russian": "West Eurasia",
    "Saami": "West Eurasia",
    "Saharawi": "Africa",
    "Samaritan": "West Eurasia",
    "Sardinian": "West Eurasia",
    "She": "East Asia",
    "Sherpa": "South Asia",
    "Sindhi": "South Asia",
    "Somali": "Africa",
    "Spanish": "West Eurasia",
    "Surui": "Americas",
    "Tajik": "West Eurasia",
    "Thai": "East Asia",
    "Tibetan": "South Asia",
    "Tlingit": "Central Asia/Siberia",
    "Tubalar": "Central Asia/Siberia",
    "Tu": "East Asia",
    "Tujia": "East Asia",
    "Turkish": "West Eurasia",
    "Tuscan": "West Eurasia",
    "Ulchi": "Central Asia/Siberia",
    "Uygur": "East Asia",
    "Xibo": "East Asia",
    "Yadava": "South Asia",
    "Yakut": "Central Asia/Siberia",
    "Yemenite_Jew": "West Eurasia",
    "Yi": "East Asia",
    "Yoruba": "Africa",
    "Zapotec": "Americas",
}

hgdp_region_map = {
    "Brahui": "Central/South Asia",
    "Balochi": "Central/South Asia",
    "Hazara": "Central/South Asia",
    "Makrani": "Central/South Asia",
    "Sindhi": "Central/South Asia",
    "Pathan": "Central/South Asia",
    "Kalash": "Central/South Asia",
    "Burusho": "Central/South Asia",
    "Mbuti": "Africa",
    "Biaka": "Africa",
    "Bougainville": "Oceania",
    "French": "Europe",
    "PapuanSepik": "Oceania",
    "PapuanHighlands": "Oceania",
    "Druze": "Middle East",
    "Bedouin": "Middle East",
    "Sardinian": "Europe",
    "Palestinian": "Middle East",
    "Colombian": "Americas",
    "Cambodian": "East Asia",
    "Japanese": "East Asia",
    "Han": "East Asia",
    "Orcadian": "Europe",
    "Surui": "Americas",
    "Maya": "Americas",
    "Russian": "Europe",
    "Mandenka": "Africa",
    "Yoruba": "Africa",
    "Yakut": "East Asia",
    "San": "Africa",
    "BantuSouthAfrica": "Africa",
    "Karitiana": "Americas",
    "Pima": "Americas",
    "Tujia": "East Asia",
    "BergamoItalian": "Europe",
    "Tuscan": "Europe",
    "Yi": "East Asia",
    "Miao": "East Asia",
    "Oroqen": "East Asia",
    "Daur": "East Asia",
    "Mongolian": "East Asia",
    "Hezhen": "East Asia",
    "Xibo": "East Asia",
    "Mozabite": "Middle East",
    "NorthernHan": "East Asia",
    "Uygur": "Central/South Asia",
    "Dai": "East Asia",
    "Lahu": "East Asia",
    "She": "East Asia",
    "Naxi": "East Asia",
    "Tu": "East Asia",
    "Basque": "Europe",
    "Adygei": "Europe",
    "BantuKenya": "Africa",
}


tgp_region_map = {
    "CLM": "Americas",
    "MXL": "Americas",
    "PUR": "Americas",
    "PEL": "Americas",
    "LWK": "Africa",
    "ASW": "Africa",
    "GWD": "Africa",
    "MSL": "Africa",
    "YRI": "Africa",
    "ACB": "Africa",
    "ESN": "Africa",
    "CHS": "East Asia",
    "KHV": "East Asia",
    "JPT": "East Asia",
    "CHB": "East Asia",
    "CDX": "East Asia",
    "BEB": "South Asia",
    "STU": "South Asia",
    "GIH": "South Asia",
    "PJL": "South Asia",
    "ITU": "South Asia",
    "FIN": "Europe",
    "GBR": "Europe",
    "IBS": "Europe",
    "CEU": "Europe",
    "TSI": "Europe",
}


def get_tgp_hgdp_sgdp_region_colors():
    return {
        "East Asia": sns.color_palette("Greens", 2)[1],
        "West Eurasia": sns.color_palette("Blues", 1)[0],
        "Europe": sns.color_palette("Blues", 1)[0],
        "Africa": sns.color_palette("Wistia", 3)[0],
        "Americas": sns.color_palette("Reds", 2)[1],
        "South Asia": sns.color_palette("Purples", 2)[1],
        "Central/South Asia": sns.color_palette("Purples", 2)[1],
        "Middle East": matplotlib.colors.to_rgb(
            matplotlib.colors.get_named_colors_mapping()["teal"]
        ),
        "Oceania": matplotlib.colors.to_rgb(
            matplotlib.colors.get_named_colors_mapping()["saddlebrown"]
        ),
        "Central Asia/Siberia": matplotlib.colors.to_rgb(
            matplotlib.colors.get_named_colors_mapping()["pink"]
        ),
        "Ancients": matplotlib.colors.to_rgb(
            matplotlib.colors.get_named_colors_mapping()["orange"]
        ),
    }


region_colors = get_tgp_hgdp_sgdp_region_colors()


class Figure(object):
    """
    Superclass for creating figures. Each figure is a subclass
    """

    name = None
    data_path = None
    filename = None
    delimiter = None
    header = "infer"

    def __init__(self):
        self.data = list()
        if self.filename is not None:
            for fn in self.filename:
                datafile_name = os.path.join(self.data_path, fn + ".csv")
                self.data.append(
                    pd.read_csv(
                        datafile_name, delimiter=self.delimiter, header=self.header
                    )
                )

    def save(self, figure_name=None, animation=None, bbox_inches="tight"):
        if figure_name is None:
            figure_name = self.name
        print("Saving figure '{}'".format(figure_name))
        if animation is not None:
            animation.save("figures/{}.mp4".format(figure_name), dpi=300)
        else:
            plt.savefig(
                "figures/{}.pdf".format(figure_name), bbox_inches="tight", dpi=400
            )
            plt.savefig(
                "figures/{}.png".format(figure_name), bbox_inches="tight", dpi=400
            )
            plt.close()

    def error_label(self, error, label_for_no_error="No genotyping error"):
        """
        Make a nice label for an error parameter
        """
        try:
            error = float(error)
            return "Error rate = {}".format(error) if error else label_for_no_error
        except (ValueError, TypeError):
            try:  # make a simplified label
                if "Empirical" in error:
                    error = "With genotyping"
            except:
                pass
            return "{} error".format(error) if error else label_for_no_error

    def mutation_accuracy(
        self, ax, x, y, label, cmap="Blues", kc_distance_0=None, kc_distance_1=None
    ):
        hb = ax.hexbin(
            x, y, xscale="log", yscale="log", bins="log", cmap=cmap, mincnt=1
        )
        ax.plot(ax.get_xlim(), ax.get_ylim(), ls="--", c=".3")
        if label is not None:
            ax.set_title(label, fontsize=24, color=cmap[:-1])
        assert len(x) == len(y)
        ax.text(0.05, 0.9, str(len(x)) + " mutations", transform=ax.transAxes, size=14)
        ax.text(
            0.05,
            0.85,
            "RMSLE: " + "{0:.2f}".format(np.sqrt(mean_squared_log_error(x, y))),
            transform=ax.transAxes,
            size=14,
        )
        ax.text(
            0.05,
            0.8,
            "Pearson's r: "
            + "{0:.2f}".format(scipy.stats.pearsonr(np.log(x), np.log(y))[0]),
            transform=ax.transAxes,
            size=14,
        )
        ax.text(
            0.05,
            0.75,
            "Spearman's $\\rho$: " + "{0:.2f}".format(scipy.stats.spearmanr(x, y)[0]),
            transform=ax.transAxes,
            size=14,
        )
        ax.text(
            0.05,
            0.7,
            "Bias:" + "{0:.2f}".format(np.mean(y - x)),
            transform=ax.transAxes,
            size=14,
        )
        if kc_distance_0 is not None:
            ax.text(
                0.3,
                0.11,
                "KC Dist. ($\lambda$=0):" + "{:.2E}".format(kc_distance_0),
                transform=ax.transAxes,
                size=14,
            )
        if kc_distance_1 is not None:
            ax.text(
                0.3,
                0.03,
                "KC Dist. ($\lambda$=1):" + "{:.2E}".format(kc_distance_1),
                transform=ax.transAxes,
                size=14,
            )
        return hb


class TsdateNeutralSims(Figure):
    """
    Figure 1b: accuracy of tsdate on simulated data under a neutral model.
    Compares age of mutations: simulated time vs. tsdate estimation using
    simulated topology and tsdate using tsinfer inferred topologies.
    """

    name = "tsdate_neutral_sims"
    data_path = "simulated-data"
    filename = ["tsdate_neutral_sims_mutations"]

    def plot(self):
        df = self.data[0]
        fig, ax = plt.subplots(
            nrows=1, ncols=2, figsize=(12, 6), sharex=True, sharey=True
        )
        df = df[df["simulated_ts"] > 0]
        true_vals = df["simulated_ts"]
        tsdate = df["tsdate"]
        tsdate_inferred = df["tsdate_inferred"]

        ax[0].set_xscale("log")
        ax[0].set_yscale("log")
        ax[0].set_xlim(1, 2e5)
        ax[0].set_ylim(1, 2e5)

        # tsdate on true tree
        self.mutation_accuracy(ax[0], true_vals, tsdate, None, cmap=None)
        ax[0].set_title("tsdate (using true topology)", fontsize=24)

        # tsdate on inferred tree
        hb = self.mutation_accuracy(ax[1], true_vals, tsdate_inferred, None, cmap=None)
        ax[1].set_title("tsinfer + tsdate", fontsize=24)
        fig.subplots_adjust(right=0.9)
        colorbar_ax = fig.add_axes([0.95, 0.15, 0.05, 0.7])
        cb = fig.colorbar(hb, cax=colorbar_ax)
        cb.set_label("Number of Mutations")
        fig.text(0.5, 0.03, "True Mutation Ages (Generations)", size=20, ha="center")
        fig.text(
            0.03,
            0.5,
            "Estimated Mutation \n Ages (Generations)",
            size=20,
            va="center",
            rotation="vertical",
        )
        self.save(self.name)


class Chr20AncientIteration(Figure):
    """
    Figure 1d. Accuracy of increasing number of ancient samples.
    """

    name = "chr20_ancient_iteration"
    data_path = "simulated-data"
    filename = [
        "chr20_ancient_iteration_msle",
        "chr20_ancient_iteration_spearman",
        "chr20_ancient_iteration_kc",
        "chr20_ancient_iteration_ooa_msle",
        "chr20_ancient_iteration_ooa_spearman",
        "chr20_ancient_iteration_ooa_kc",
        "chr20_ancient_iteration_amh_msle",
        "chr20_ancient_iteration_amh_spearman",
        "chr20_ancient_iteration_amh_kc",
    ]
    plt_title = "iteration_ancients"

    def __init__(self):
        super().__init__()

    def plot(self):
        msle = self.data[0]
        spearman = self.data[1]
        kc = self.data[2]
        kc = kc.set_index(kc.columns[0])
        msle_ooa = self.data[3]
        spearman_ooa = self.data[4]
        kc_ooa = self.data[5]
        kc_ooa = kc_ooa.set_index(kc_ooa.columns[0])
        msle_amh = self.data[6]
        spearman_amh = self.data[7]
        kc_amh = self.data[8]
        kc_amh = kc_amh.set_index(kc_amh.columns[0])
        widths = [0.5, 0.5, 3]
        heights = [3, 3]
        gs_kw = dict(width_ratios=widths, height_ratios=heights)
        gs_kw.update(wspace=0.03)
        fig, ax = plt.subplots(
            ncols=3, nrows=2, constrained_layout=True, gridspec_kw=gs_kw, sharey="row"
        )

        msle = msle.apply(np.sqrt)
        msle_ooa = msle_ooa.apply(np.sqrt)
        msle_amh = msle_amh.apply(np.sqrt)
        df = msle
        comb_df = pd.concat([msle, msle_ooa, msle_amh])
        sns.boxplot(
            x=comb_df["tsdate_inferred"], orient="v", ax=ax[0, 0], color="silver"
        )
        sns.boxplot(
            x=comb_df["tsdate_iterate"], orient="v", ax=ax[0, 1], color="silver"
        )
        plt.setp(ax[0, 0].artists, edgecolor="k", facecolor="silver")
        plt.setp(ax[0, 1].artists, edgecolor="k", facecolor="silver")
        plt.setp(ax[0, 0].lines, color="k")
        plt.setp(ax[0, 1].lines, color="k")
        cols = ["Subset " + str(subset) for subset in [1, 5, 10]]
        df_melt = df.melt(value_vars=cols)
        df_melt["variable"] = df_melt["variable"].str.split().str[-1]

        sns.lineplot(
            x="variable",
            y="value",
            data=df_melt,
            sort=False,
            ax=ax[0, 2],
            alpha=0.8,
            color="grey",
        )
        groupby = df_melt.groupby("variable").mean()
        ax[0, 2].scatter(
            groupby.index, groupby["value"], s=80, color="black", zorder=3, alpha=0.8
        )

        df_melt = msle_ooa.melt(value_vars=cols)
        df_melt["variable"] = df_melt["variable"].str.split().str[-1]
        sns.lineplot(
            x="variable",
            y="value",
            data=df_melt,
            sort=False,
            ax=ax[0, 2],
            alpha=0.7,
            color="grey",
        )
        groupby = df_melt.groupby("variable").mean()
        ax[0, 2].scatter(
            groupby.index,
            groupby["value"],
            s=80,
            marker="X",
            color="black",
            zorder=3,
            alpha=0.8,
        )
        df_melt = msle_amh.melt(value_vars=cols)
        df_melt["variable"] = df_melt["variable"].str.split().str[-1]
        sns.lineplot(
            x="variable",
            y="value",
            data=df_melt,
            sort=False,
            ax=ax[0, 2],
            alpha=0.7,
            color="grey",
        )
        groupby = df_melt.groupby("variable").mean()
        ax[0, 2].scatter(
            groupby.index,
            groupby["value"],
            s=80,
            marker="P",
            color="black",
            zorder=3,
            alpha=0.8,
        )

        comb_df = pd.concat([spearman, spearman_ooa, spearman_amh])

        sns.boxplot(x=comb_df["inferred"], orient="v", ax=ax[1, 0], color="silver")
        sns.boxplot(x=comb_df["reinferred"], orient="v", ax=ax[1, 1], color="silver")
        plt.setp(ax[1, 0].artists, edgecolor="k", facecolor="silver")
        plt.setp(ax[1, 1].artists, edgecolor="k", facecolor="silver")
        plt.setp(ax[1, 0].lines, color="k")
        plt.setp(ax[1, 1].lines, color="k")

        cols = ["Subset " + str(subset) for subset in [1, 5, 10]]

        df_melt = spearman.melt(value_vars=cols)
        df_melt["variable"] = df_melt["variable"].str.split().str[-1]
        sns.lineplot(
            x="variable",
            y="value",
            data=df_melt,
            sort=False,
            ax=ax[1, 2],
            alpha=0.8,
            color="grey",
        )
        groupby = df_melt.groupby("variable").mean()
        ax[1, 2].scatter(
            groupby.index, groupby["value"], s=80, color="black", zorder=3, alpha=0.8
        )
        df_melt = spearman_ooa.melt(value_vars=cols)
        df_melt["variable"] = df_melt["variable"].str.split().str[-1]
        sns.lineplot(
            x="variable",
            y="value",
            data=df_melt,
            sort=False,
            ax=ax[1, 2],
            alpha=0.7,
            color="grey",
        )
        groupby = df_melt.groupby("variable").mean()
        ax[1, 2].scatter(
            groupby.index,
            groupby["value"],
            s=80,
            marker="X",
            color="black",
            zorder=3,
            alpha=0.8,
        )
        df_melt = spearman_amh.melt(value_vars=cols)
        df_melt["variable"] = df_melt["variable"].str.split().str[-1]
        sns.lineplot(
            x="variable",
            y="value",
            data=df_melt,
            sort=False,
            ax=ax[1, 2],
            alpha=0.7,
            color="grey",
        )
        groupby = df_melt.groupby("variable").mean()
        ax[1, 2].scatter(
            groupby.index,
            groupby["value"],
            s=80,
            marker="P",
            color="black",
            zorder=3,
            alpha=0.8,
        )

        ax[0, 1].set_ylabel("")
        ax[0, 0].set_ylabel("Root Mean Squared Log Error")
        ax[0, 2].set_xlabel("")
        ax[0, 1].tick_params(left="off")
        ax[0, 2].tick_params(labelbottom=False)
        ax[1, 1].set_ylabel("")
        ax[1, 0].set_ylabel("Spearman's $\\rho$")
        ax[1, 2].set_xlabel("Ancient Sample Size")
        ax[1, 1].tick_params(left="off")
        ax[1, 2].tick_params(left="off")
        ax[0, 0].set_title("i")
        ax[0, 1].set_title("ii")
        ax[0, 2].set_title("iii")

        # plt.suptitle("Mutation Estimation Accuracy: " + self.plt_title)
        self.save(self.name)


class TmrcaClustermap(Figure):
    """
    Figure 2: Plot the TMRCA clustermap
    """

    name = "tmrca_clustermap"
    data_path = "all-data"
    filename = [
        "merged_hgdp_1kg_sgdp_high_cov_ancients_chr20.dated.binned.historic.20nodes.tmrcas"
    ]

    def make_symmetric(self, df):
        """
        Make TMRCA dataframe symmetric
        """
        df_arr = df.values
        i_upper = np.tril_indices(df.shape[0], 0)
        df_arr[i_upper] = df_arr.T[i_upper]
        return df

    def plot(self):
        df = self.data[0]
        df = df.set_index(df.columns[0])
        tmrcas = self.make_symmetric(df)

        pop_names = tmrcas.columns
        pop_names = [pop.split(".")[0] for pop in pop_names]
        pop_names = [pop.split(" ")[0] for pop in pop_names]
        regions = list()
        pop_name_suffixes = list()
        for pop in pop_names[0:54]:
            pop_name_suffixes.append(pop + "_HGDP")
            regions.append(hgdp_region_map[pop])
        for pop in pop_names[54:80]:
            pop_name_suffixes.append(pop + "_TGP")
            regions.append(tgp_region_map[pop])
        for pop in pop_names[80:210]:
            pop_name_suffixes.append(pop + "_SGDP")
            regions.append(sgdp_region_map[pop])
        for pop in pop_names[210:]:
            pop_name_suffixes.append(pop)
            regions.append("Ancients")
        pop_names = pop_name_suffixes
        tmrcas.columns = pop_names
        tmrcas["region"] = regions
        tgp_origin = {pop: "white" for pop in tmrcas.columns}
        sgdp_origin = {pop: "white" for pop in tmrcas.columns}
        hgdp_origin = {pop: "white" for pop in tmrcas.columns}
        ancient_origin = {pop: "white" for pop in tmrcas.columns}
        for pop in tmrcas.columns:
            if "TGP" in pop:
                tgp_origin[pop] = "black"
            elif "SGDP" in pop:
                sgdp_origin[pop] = "black"
            elif "HGDP" in pop:
                hgdp_origin[pop] = "black"
            else:
                ancient_origin[pop] = "black"

        row_colors = {}
        region_colors["Ancients"] = "orange"

        for pop_suffix, region in zip(tmrcas.columns, tmrcas["region"]):
            row_colors[pop_suffix] = region_colors[region]

        tmrcas = tmrcas.drop(columns="region")
        tmrcas.index = tmrcas.columns
        mergedg = tmrcas

        row_colors = pd.Series(row_colors)
        row_colors.name = "Region"
        tgp_origin = pd.Series(tgp_origin)
        tgp_origin.name = "TGP"
        hgdp_origin = pd.Series(hgdp_origin)
        hgdp_origin.name = "HGDP"
        sgdp_origin = pd.Series(sgdp_origin)
        sgdp_origin.name = "SGDP"
        ancient_origin = pd.Series(ancient_origin)
        ancient_origin.name = "Ancient"
        col_colors = pd.concat(
            [tgp_origin, hgdp_origin, sgdp_origin, ancient_origin], axis=1
        )
        mask = np.zeros_like(mergedg, dtype=np.bool)
        mask[np.tril_indices_from(mask, k=-1)] = True
        cg = sns.clustermap(mergedg, mask=mask, method="average")
        mask = mask[np.argsort(cg.dendrogram_row.reordered_ind), :]
        mask = mask[:, np.argsort(cg.dendrogram_col.reordered_ind)]
        cg = sns.clustermap(
            mergedg,
            mask=mask,
            method="average",
            xticklabels=True,
            yticklabels=True,
            figsize=(30, 30),
            rasterized=True,
            row_colors=row_colors,
            col_colors=col_colors,
            cbar_pos=(0.04, 0.28, 0.04, 0.2),
            cmap=plt.cm.inferno_r,
            dendrogram_ratio=0.18,
            cbar_kws=dict(orientation="vertical"),
        )
        cg.ax_heatmap.invert_xaxis()
        cg.ax_heatmap.xaxis.tick_top()
        cg.cax.tick_params(labelsize=20)
        cg.cax.set_xlabel("Average TMRCA\n(generations)", size=20)

        cg.ax_heatmap.set_xticklabels(
            [
                label.get_text().rsplit("_", 1)[0]
                for label in cg.ax_heatmap.get_xmajorticklabels()
            ],
            fontsize=7,
            rotation=90,
        )
        cg.ax_heatmap.set_yticks([])

        for region, col in region_colors.items():
            cg.ax_col_dendrogram.bar(0, 0, color=col, label=region, linewidth=0)

        cg.ax_col_dendrogram.set_xlim([0, 0])

        # Uncomment to Log Scale the Row Dendrogram
        # coord = np.array(cg.dendrogram_row.dependent_coord)
        # coord += 1
        # coord[coord!= 0] = np.log(coord[coord!= 0] )
        # cg.dendrogram_row.dependent_coord = coord.tolist()
        # cg.ax_row_dendrogram.clear()
        # cg.dendrogram_row.plot(cg.ax_row_dendrogram, {})

        pos = cg.ax_col_colors.get_position()
        cg.ax_col_colors.set_position(
            [pos.bounds[0], pos.bounds[1], pos.bounds[2], pos.bounds[3] / 5]
        )

        pos = cg.ax_col_colors.get_position()
        points = pos.get_points()
        points[0][1] = points[0][1] + 0.03  # - 0.72
        points[1][1] = points[1][1] + 0.03  # - 0.72
        cg.ax_col_colors.set_position(matplotlib.transforms.Bbox.from_extents(points))
        handles, labels = cg.ax_col_dendrogram.get_legend_handles_labels()
        labels, handles = zip(*sorted(zip(labels, handles)))
        labels = np.array(labels)
        remove_bool = ~np.isin(labels, ["West Eurasia", "South Asia"])
        labels[labels == "Europe"] = "Europe/West Eurasia"
        handles = [handles[i] for i in np.where(remove_bool)[0]]
        labels = list(np.array(labels)[remove_bool])
        cg.ax_col_dendrogram.legend(
            handles,
            labels,
            loc="lower left",
            ncol=1,
            fontsize=20,
            frameon=True,
            bbox_to_anchor=(-0.25, -4.6),
            title="Region",
            title_fontsize=25,
        )

        # Remove box around the legend
        cg.ax_col_dendrogram.get_legend().get_frame().set_linewidth(0.0)

        self.save(self.name)


class InsetTmrcaHistograms(Figure):
    """
    Figure 2 inset: Plot the three inset histograms to the clustermap
    """

    name = "inset_tmrca_histograms"
    data_path = "all-data"
    filename = [
        "merged_hgdp_1kg_sgdp_high_cov_ancients_chr20.dated.binned.historic.20nodes_all.tmrcas"
    ]

    def __init__(self):
        base_name = self.filename[0]
        hist_data = np.load(os.path.join(self.data_path, base_name + ".npz"))
        raw_data = np.load(os.path.join(self.data_path, base_name + "_RAW.npz"))
        raw_logtimes = raw_data[list(raw_data.keys())[0]]
        # Make data accessible to plot code: everything under 1 generation get put at 1
        self.raw_logtimes = np.where(np.exp(raw_logtimes) < 1, np.log(1), raw_logtimes)
        self.raw_weights = raw_data[list(raw_data.keys())[1]]
        self.data_rownames = hist_data["combos"]
        super().__init__()

    def plot(self):
        df = self.data[0]
        df = df.set_index(df.columns[0])
        # region_colors = get_tgp_hgdp_sgdp_region_colors()
        pop_names = df.columns
        pop_names = [pop.split(".")[0] for pop in pop_names]
        pop_names = np.array([pop.split(" ")[0] for pop in pop_names])

        regions = list()
        for pop in pop_names[0:54]:
            regions.append(hgdp_region_map[pop])
        for pop in pop_names[54:80]:
            regions.append(tgp_region_map[pop])
        for pop in pop_names[80:210]:
            regions.append(sgdp_region_map[pop])
        for _ in pop_names[210:]:
            regions.append("Ancients")
        regions = np.array(regions)

        def plot_hist(rows, label, color, num_bins, min_bin, ax, fill=False, alpha=1):
            ax.set_facecolor("lightgrey")
            av_weight = np.mean(self.raw_weights[rows, :], axis=0)
            assert av_weight.shape[0] == len(self.raw_logtimes)
            keep = av_weight != 0
            _, bins = np.histogram(
                self.raw_logtimes[keep],
                weights=av_weight[keep],
                bins=num_bins,
                range=[np.log(1), max(self.raw_logtimes)],
            )
            # If any bins are < 20 generations, merge them into the lowest bin
            bins = np.concatenate((bins[:1], bins[np.exp(bins) >= 20]))
            values, bins = np.histogram(
                self.raw_logtimes[keep],
                weights=av_weight[keep],
                bins=bins,
                density=True,
            )
            x1, y1 = (
                np.append(bins, bins[-1]),
                np.zeros(values.shape[0] + 2),
            )
            y1[1:-1] = values
            ax.step(x1, y1, "-", color=color, label=label)
            if fill:
                ax.fill_between(x1, y1, step="pre", color=color, alpha=alpha)
            ax.legend(fancybox=True, fontsize=18, facecolor="white")

        #############
        xticks = np.array([10, 20, 50, 1e2, 2e2, 5e2, 1e3, 2e3, 5e3, 1e4, 2e4, 5e4])
        minor_xticks = np.outer(10 ** np.arange(1, 5), np.arange(1, 10)).flatten()
        xmax = np.log(1e5)
        archaic_names = ["Altai", "Chagyrskaya", "Denisovan", "Vindija"]
        #############

        fig, axes = plt.subplots(
            3, 1, constrained_layout=True, figsize=(15, 10), sharex=True
        )

        # Bottom Plot:
        # Samaritan/Samaritan and Samaritan/Others
        xmin = np.log(10)
        ax2 = axes[2]
        params = {"num_bins": 60, "min_bin": 10, "ax": ax2}
        exsamaritan = np.logical_and(
            np.any(self.data_rownames == "Samaritan (SGDP)", axis=1),
            ~np.all(self.data_rownames == "Samaritan (SGDP)", axis=1),
        )
        exarchaic_exsamaritan = np.logical_and(
            exsamaritan, np.all(~np.isin(self.data_rownames, archaic_names), axis=1)
        )
        label, col = "Samaritan/Modern Humans \n(ex Samaritan)", "white"
        plot_hist(exarchaic_exsamaritan, label, col, fill=True, **params)
        samaritan = np.all(self.data_rownames == "Samaritan (SGDP)", axis=1)
        label, col = "Samaritan/Samaritan", region_colors["West Eurasia"]
        plot_hist(samaritan, label, col, **params)

        ax2.set_yticks([])
        ax2.set_xlim(xmin, xmax)
        ax2.set_xticks(np.log(xticks))
        ax2.set_xticks(np.log(minor_xticks[minor_xticks > np.exp(xmin)]), minor=True)
        ax2.set_xticklabels([str(int(x)) for x in xticks])

        # Middle Plot:
        # Papuan+Australian/Denisovan & Denisovan/modern humans (ex papuan + australian)
        xmin = np.log(100)
        ylim = axes[1].get_ylim()
        ax1 = axes[1].inset_axes(
            [xmin, ylim[0], xmax - xmin, ylim[1] - ylim[0]],
            transform=axes[1].transData,
        )
        params = {"num_bins": 60, "min_bin": 1000, "ax": ax1}
        sahul_names = [
            "Bougainville",
            "Bougainville (SGDP)",
            "PapuanHighlands",
            "PapuanSepik",
            "Australian",
        ]
        exsahul_denisovan = np.logical_and(
            np.any(self.data_rownames == "Denisovan", axis=1),
            np.all(~np.isin(self.data_rownames, sahul_names), axis=1),
        )
        neanderthal_names = ["Altai", "Vindija", "Chagyrskaya"]
        exarchaic_exsahul_denisovan = np.logical_and(
            exsahul_denisovan,
            np.all(~np.isin(self.data_rownames, neanderthal_names), axis=1),
        )
        exarchaic_exsahul_denisovan = np.logical_and(
            exarchaic_exsahul_denisovan,
            ~np.all(self.data_rownames == "Denisovan", axis=1),
        )
        label, col = "Denisovan/Modern Humans \n(ex Papauans, Australians)", "white"
        plot_hist(exarchaic_exsahul_denisovan, label, col, fill=True, **params)
        sahul = np.logical_and(
            np.any(self.data_rownames == "Denisovan", axis=1),
            np.any(np.isin(self.data_rownames, sahul_names), axis=1),
        )
        label, col = "Denisovan/Papuans+Australians", region_colors["Oceania"]
        plot_hist(sahul, label, col, **params)

        axes[1].axis("off")  # Hide the encapsulating axis
        ax1.set_yticks([])
        ax1.set_xlim([xmin, xmax])
        ax1.set_xticks(np.log(xticks[xticks > np.exp(xmin)]))
        ax1.set_xticks(np.log(minor_xticks[minor_xticks > np.exp(xmin)]), minor=True)
        ax1.set_xticklabels([])

        # Top Plot:
        # African/African and Non-African/Non-African
        xmin = np.log(1000)
        ylim = axes[0].get_ylim()
        ax0 = axes[0].inset_axes(
            [xmin, ylim[0], xmax - xmin, ylim[1] - ylim[0]], transform=axes[0].transData
        )
        params = {"num_bins": 60, "min_bin": 1000, "ax": ax0}
        african_names = pop_names[regions == "Africa"]
        african = np.all(np.isin(self.data_rownames, african_names), axis=1)
        label, col = "African/African", region_colors["Africa"]
        plot_hist(african, label, col, fill=True, alpha=0.4, **params)
        nonafrican_names = pop_names[
            np.logical_and(regions != "Africa", ~np.isin(pop_names, archaic_names))
        ]
        nonafricans = np.all(np.isin(self.data_rownames, nonafrican_names), axis=1)
        label, col = "Non-African/Non-African \n(ex Archaics)", "black"
        plot_hist(nonafricans, label, col, **params)

        axes[0].axis("off")  # Hide the encapsulating axis
        ax0.set_yticks([])
        ax0.set_xlim([xmin, xmax])
        ax0.set_xticks(np.log(xticks[xticks > np.exp(xmin)]))
        ax0.set_xticks(np.log(minor_xticks[minor_xticks > np.exp(xmin)]), minor=True)
        ax0.set_xticklabels([])
        plt.xlabel("Time to Most Recent Common Ancestor (generations)", fontsize=16)

        self.save(self.name)


class AncientConstraints(Figure):
    """
    Figure 3: Ancient Constraints on Age of Mutations from 1000 Genomes Project
    """

    name = "ancient_constraints_1000g"
    data_path = "data"
    filename = ["tgp_muts_constraints"]
    plt_title = "ancient_constraint_1kg"

    def jitter(self, array, log=True):
        max_min = np.max(array) - np.min(array)
        if log:
            return np.exp(
                np.log(array) + np.random.randn(len(array)) * (max_min * 0.0000003)
            )
        else:
            return array + np.random.randn(len(array))

    def plot(self):
        df = self.data[0]
        fig = plt.figure(figsize=(15, 5), constrained_layout=False)
        widths = [3, 3, 3, 0.1]
        spec5 = fig.add_gridspec(ncols=4, nrows=1, width_ratios=widths)
        for a in range(3):
            inner_spec = spec5[a].subgridspec(
                ncols=2, nrows=1, wspace=0, hspace=0, width_ratios=[1, 10]
            )
            if a == 0:
                contemp = fig.add_subplot(inner_spec[0])
                contemp.set_ylim([200, 9e6])
                contemp.set_xlim([-5, 5])
                contemp.set_yscale("log")
                contemp.set_xscale("linear")
                contemp.set_xticks([0])
                contemp.set_xticklabels(["0"])
                ancient = fig.add_subplot(inner_spec[1], sharey=contemp)
                ancient.set_xscale("log")
                ancient.set_xlim([200, 2e5])
                ancient.spines["left"].set_visible(False)
                ancient.yaxis.set_visible(False)
                ax_main = [
                    [contemp, ancient],
                ]
            else:
                ax_main.append(
                    [
                        fig.add_subplot(inner_spec[0], sharey=contemp, sharex=contemp),
                        fig.add_subplot(inner_spec[1], sharey=contemp, sharex=ancient),
                    ]
                )
                ax_main[-1][0].set_xticks([0])
                ax_main[-1][0].set_xticklabels(["0"])
                ax_main[-1][1].spines["left"].set_visible(False)
                ax_main[-1][1].yaxis.set_visible(False)
        ax_scale = fig.add_subplot(spec5[3])
        ax_scale.set_yscale("linear")

        # Make one column a list of all relate estimates
        relate_estimates = [c for c in df.columns if "est_" in c]
        # df= df.melt(id_vars="position", value_vars=relate_estimates, var_name="relate_pop_est", value_name="relate_age")
        # df["relate_age"] = list(df[relate_estimates].to_numpy())
        relate_upper_estimates = [c for c in df.columns if "upper_age_" in c]
        # df = df.melt(id_vars="position", value_vars=relate_upper_estimates, var_name="relate_pop_upper", value_name="relate_upper_age")
        # df["relate_upper_age"] = list(df[relate_upper_estimates].to_numpy())

        df["Ancient Bound"] = df["Ancient Bound"] * constants.GENERATION_TIME
        df = df[df["tsdate_frequency"] > 0]

        # df_old contains mutations seen in ancients, df_new is only contemporary
        df_old = df[df["Ancient Bound"] > 0].set_index("Ancient Bound").sort_index()
        df_new = df[np.logical_not(df["Ancient Bound"] > 0)]
        df_old["Ancient Bound Bins"] = pd.cut(df_old.index, 30)
        smoothed_mean = df_old.groupby("Ancient Bound Bins").mean()
        smoothed_mean["bin_right"] = smoothed_mean.index.map(attrgetter("right"))
        smoothed_mean = smoothed_mean.dropna()

        scatter_size = 0.2
        scatter_alpha = 0.2
        shading_alpha = 0.2
        # Plot each method. Relate has estimates for each population, so plot all estimates
        for i, method in enumerate(
            [
                # Hack the titles with extra spaces to centre properly, as it's too
                # tricky to centre over a pair or subplots
                ("tsdate      ", ["tsdate_upper_bound", "tsdate_age"]),
                ("Relate      ", [relate_upper_estimates, relate_estimates]),
                ("GEVA      ", ["AgeCI95Upper_Jnt", "AgeMean_Jnt"]),
            ]
        ):
            ax = ax_main[i][0]
            if (
                i == 1
            ):  # Relate has a list of estimates, so needs to be handled differently
                for estimate in method[1][1]:
                    cur_df = df_new.dropna(subset=[estimate])
                    ax.scatter(
                        self.jitter(np.zeros(len(cur_df.index)), log=False),
                        constants.GENERATION_TIME * cur_df[estimate],
                        c=cur_df["tsdate_frequency"],
                        s=scatter_size,
                        alpha=scatter_alpha / 6,
                        cmap="plasma_r",
                        norm=mplc.LogNorm(
                            vmin=np.min(cur_df["tsdate_frequency"]), vmax=1
                        ),
                    )
                age_est = np.unique(
                    df_old[relate_estimates].apply(
                        lambda x: np.where(
                            constants.GENERATION_TIME * x > df_old.index, 1, -1
                        ),
                        axis=0,
                    )[~pd.isna(df_old[relate_estimates])],
                    return_counts=True,
                )
                age_accuracy = 100 * (age_est[1][1] / (age_est[1][0] + age_est[1][1]))
                upper_age_est = np.unique(
                    df_old[relate_upper_estimates].apply(
                        lambda x: np.where(
                            constants.GENERATION_TIME * x > df_old.index, 1, -1
                        ),
                        axis=0,
                    )[~pd.isna(df_old[relate_upper_estimates])],
                    return_counts=True,
                )
                upper_age_accuracy = 100 * (
                    upper_age_est[1][1] / (upper_age_est[1][0] + upper_age_est[1][1])
                )
            else:
                ax.scatter(
                    self.jitter(np.zeros(len(df_new.index)), log=False),
                    constants.GENERATION_TIME * df_new[method[1][1]],
                    c=df_new["tsdate_frequency"],
                    s=scatter_size,
                    alpha=scatter_alpha / 6,
                    cmap="plasma_r",
                    norm=mplc.LogNorm(vmin=np.min(df_new["tsdate_frequency"]), vmax=1),
                )
                upper_age_accuracy = (
                    100
                    / df_old.shape[0]
                    * np.sum(
                        (constants.GENERATION_TIME * df_old[method[1][0]])
                        > df_old.index
                    )
                )
                age_accuracy = (
                    100
                    / df_old.shape[0]
                    * np.sum(
                        (constants.GENERATION_TIME * df_old[method[1][1]])
                        > df_old.index
                    )
                )

            ax = ax_main[i][1]
            ax.set_title(method[0])
            ax.text(
                0.1,
                0.09,
                "Ancient Derived Variant Lower Bound",
                rotation=39.6,
                transform=ax.transAxes,
            )
            diag = [ax.get_xlim(), ax.get_xlim()]
            ax.plot(diag[0], diag[1], "--", c="black")
            ax.fill_between(
                diag[0],
                diag[1],
                (diag[1][0], diag[1][0]),
                color="grey",
                alpha=shading_alpha,
            )
            ax.text(
                0.16,
                0.06,
                "{0:.2f}% est. upper bound $>=$ lower bound".format(upper_age_accuracy),
                fontsize=8,
                transform=ax.transAxes,
            )
            ax.text(
                0.16,
                0.02,
                "{0:.2f}% est. age $>=$ lower bound".format(age_accuracy),
                fontsize=8,
                transform=ax.transAxes,
            )
            if i == 1:
                for estimate in method[1][1]:
                    cur_df = df_old.dropna(subset=[estimate])
                    scatter = ax.scatter(
                        self.jitter(cur_df.index),
                        constants.GENERATION_TIME * cur_df[estimate],
                        c=cur_df["tsdate_frequency"],
                        s=scatter_size,
                        alpha=scatter_alpha,
                        cmap="plasma_r",
                        norm=mplc.LogNorm(
                            vmin=np.min(cur_df["tsdate_frequency"]), vmax=1
                        ),
                    )
                # If Relate, take average across population estimates
                ax.plot(
                    smoothed_mean["bin_right"].astype(int).values,
                    np.mean(
                        constants.GENERATION_TIME * smoothed_mean[method[1][1]].values,
                        axis=1,
                    ),
                    alpha=0.7,
                    marker="P",
                    color="black",
                )

            else:
                scatter = ax.scatter(
                    self.jitter(df_old.index),
                    constants.GENERATION_TIME * df_old[method[1][1]],
                    c=df_old["tsdate_frequency"],
                    s=scatter_size,
                    alpha=scatter_alpha,
                    cmap="plasma_r",
                    norm=mplc.LogNorm(vmin=np.min(df_old["tsdate_frequency"]), vmax=1),
                )
                ax.plot(
                    smoothed_mean["bin_right"].astype(int).values,
                    constants.GENERATION_TIME * smoothed_mean[method[1][1]].values,
                    alpha=0.7,
                    marker="P",
                    color="black",
                )

        fig.text(
            0.5,
            0.01,
            "Age of oldest sample with derived allele (years)",
            ha="center",
            size=15,
        )
        fig.text(
            0.08,
            0.5,
            "Estimated age (years)",
            va="center",
            rotation="vertical",
            size=15,
        )

        cbar = plt.colorbar(
            scatter, format="%.3f", cax=ax_scale, ticks=[0.001, 0.01, 0.1, 0.5, 1]
        )
        cbar.set_alpha(1)
        cbar.draw_all()
        cbar.set_label("Variant Frequency", rotation=270, labelpad=12)
        plt.show()
        self.save(self.name)


class ScalingFigure(Figure):
    """
    Extended Data Figure 5: CPU and memory scaling of tsdate, tsinfer, Relate and GEVA.
    With both samples and length of sequence.
    """

    name = "scaling"
    data_path = "simulated-data"
    filename = ["cpu_scaling_samplesize", "cpu_scaling_length"]
    plt_title = "scaling_fig"
    include_geva = False
    col_1_name = "Length fixed at 1Mb"
    col_2_name = "Sample size fixed at 250"

    def plot_subplot(
        self,
        ax,
        index,
        means_arr,
        time=False,
        memory=False,
        samplesize=False,
        length=False,
        xlabel=False,
        ylabel=False,
    ):
        if memory:
            means_arr = [1e-9 * means for means in means_arr]
            if ylabel:
                ax.set_ylabel("Memory Requirements (Gb)", fontsize=12)
        elif time:
            means_arr = [means * (1 / 3600) for means in means_arr]
            if ylabel:
                ax.set_ylabel("CPU Runtime (hours)", fontsize=12)
        if samplesize and xlabel:
            ax.set_xlabel("Sample Size", fontsize=12)
        elif length and xlabel:
            ax.set_xlabel("Length (Gb)", fontsize=12)
        ax.plot(
            index,
            means_arr[0],
            ":",
            label="tsdate",
            color=constants.colors["tsdate"],
            marker="^",
        )
        ax.plot(
            index,
            means_arr[1],
            "--",
            label="tsinfer",
            color=constants.colors["tsdate"],
            marker="v",
        )
        ax.plot(
            index,
            means_arr[0] + means_arr[1],
            label="tsinfer +\n tsdate",
            color=constants.colors["tsdate"],
            marker="D",
        )
        ax.plot(
            index,
            means_arr[2],
            label="Relate",
            color=constants.colors["relate"],
            marker="h",
        )

        if self.include_geva:
            ax.plot(
                index,
                means_arr[3],
                label="GEVA",
                color=constants.colors["geva"],
                marker="s",
            )
        max_val = np.max(means_arr[2])
        ax.set_ylim(0, max_val + (0.05 * max_val))
        ax.xaxis.set_major_locator(plt.MaxNLocator(5))

    def plot_inset_ax(self, ax, index, means_arr, time=False, memory=False, left=True):
        if left:
            left_pos = 0.01
        else:
            left_pos = 0.55
        axins1 = inset_axes(
            ax,
            width="40%",
            height="40%",
            loc=2,
            borderpad=2,
            bbox_to_anchor=(left_pos, 0.05, 1, 1),
            bbox_transform=ax.transAxes,
        )
        if memory:
            means_arr = [1e-9 * means for means in means_arr]
        elif time:
            means_arr = [means * (1 / 3600) for means in means_arr]
        axins1.plot(
            index,
            means_arr[0],
            ":",
            label="tsdate",
            color=constants.colors["tsdate"],
            marker="^",
        )
        axins1.plot(
            index,
            means_arr[1],
            "--",
            label="tsinfer",
            color=constants.colors["tsdate"],
            marker="v",
        )
        axins1.plot(
            index,
            means_arr[0] + means_arr[1],
            label="tsinfer + tsdate",
            color=constants.colors["tsdate"],
            marker="D",
        )
        axins1.plot(
            index,
            means_arr[2],
            label="relate",
            color=constants.colors["relate"],
            marker="h",
        )
        axins1.plot(
            index,
            means_arr[3],
            label="GEVA",
            color=constants.colors["geva"],
            marker="s",
        )
        axins1.tick_params(axis="both", labelsize=7)
        return axins1

    def plot(self):
        samples_scaling = self.data[0]
        length_scaling = self.data[1]
        samples_means = samples_scaling.groupby("sample_size").mean()
        length_means = length_scaling.groupby("length").mean()
        self.samples_index = samples_means.index
        self.length_index = length_means.index / 1000000

        fig, ax = plt.subplots(
            nrows=2,
            ncols=2,
            figsize=(20, 9),
            sharex=False,
        )
        self.plot_subplot(
            ax[0, 0],
            self.samples_index,
            [
                samples_means["tsdate_infer_cpu"],
                samples_means["tsinfer_cpu"],
                samples_means["relate_cpu"],
                samples_means["geva_cpu"],
            ],
            time=True,
            samplesize=True,
            ylabel=True,
        )
        self.plot_inset_ax(
            ax[0, 0],
            self.samples_index,
            [
                samples_means["tsdate_infer_cpu"],
                samples_means["tsinfer_cpu"],
                samples_means["relate_cpu"],
                samples_means["geva_cpu"],
            ],
            time=True,
        )
        self.plot_subplot(
            ax[1, 0],
            self.samples_index,
            [
                samples_means["tsdate_infer_memory"],
                samples_means["tsinfer_memory"],
                samples_means["relate_memory"],
                samples_means["geva_memory"],
            ],
            memory=True,
            samplesize=True,
            xlabel=True,
            ylabel=True,
        )
        self.plot_inset_ax(
            ax[1, 0],
            self.samples_index,
            [
                samples_means["tsdate_infer_memory"],
                samples_means["tsinfer_memory"],
                samples_means["relate_memory"],
                samples_means["geva_memory"],
            ],
            memory=True,
        )
        self.plot_subplot(
            ax[0, 1],
            self.length_index,
            [
                length_means["tsdate_infer_cpu"],
                length_means["tsinfer_cpu"],
                length_means["relate_cpu"],
                length_means["geva_cpu"],
            ],
            time=True,
            length=True,
            ylabel=True,
        )
        self.plot_inset_ax(
            ax[0, 1],
            self.length_index,
            [
                length_means["tsdate_infer_cpu"],
                length_means["tsinfer_cpu"],
                length_means["relate_cpu"],
                length_means["geva_cpu"],
            ],
            time=True,
        )
        self.plot_subplot(
            ax[1, 1],
            self.length_index,
            [
                length_means["tsdate_infer_memory"],
                length_means["tsinfer_memory"],
                length_means["relate_memory"],
                length_means["geva_memory"],
            ],
            memory=True,
            length=True,
            xlabel=True,
            ylabel=True,
        )
        axins = self.plot_inset_ax(
            ax[1, 1],
            self.length_index,
            [
                length_means["tsdate_infer_memory"],
                length_means["tsinfer_memory"],
                length_means["relate_memory"],
                length_means["geva_memory"],
            ],
            memory=True,
        )
        ax[0, 1].get_xaxis().get_major_formatter().set_scientific(False)
        ax[1, 1].get_xaxis().get_major_formatter().set_scientific(False)
        ax[0, 0].set_title(self.col_1_name)
        ax[0, 1].set_title(self.col_2_name)
        handles, labels = ax[0, 0].get_legend_handles_labels()
        insert_handles, insert_labels = axins.get_legend_handles_labels()
        fig.legend(
            handles + [insert_handles[-1]],
            labels + [insert_labels[-1]],
            fontsize=14,
            ncol=1,
            loc=7,
        )
        self.save(self.name)


class TgpMutEstsFrequency(Figure):
    """
    Supplementary Figure 5: Figure showing TGP mutation age estimates from tsdate,
    Relate, GEVA vs. frequency.
    """

    name = "tgp_muts_frequency"
    data_path = "data"
    filename = ["tgp_mutations"]
    plt_title = "TGP Mutation Age vs Frequency"

    def plot(self):
        comparable_mutations = self.data[0][
            ["tsdate_age", "relate_avg_age", "AgeMean_Jnt", "tsdate_frequency"]
        ]
        comparable_mutations = comparable_mutations[
            comparable_mutations["tsdate_age"] > 0
        ]
        frequency = comparable_mutations["tsdate_frequency"]
        fig, ax = plt.subplots(
            nrows=1, ncols=3, figsize=(15, 5), sharey=True, sharex=True
        )
        ax[0].hexbin(
            frequency,
            comparable_mutations["tsdate_age"],
            xscale="log",
            yscale="log",
            bins="log",
            cmap="Blues",
            mincnt=1,
        )
        ax[1].hexbin(
            frequency,
            comparable_mutations["relate_avg_age"],
            xscale="log",
            yscale="log",
            bins="log",
            cmap="Greens",
            mincnt=1,
        )
        ax[2].hexbin(
            frequency,
            comparable_mutations["AgeMean_Jnt"],
            xscale="log",
            yscale="log",
            bins="log",
            cmap="Reds",
            mincnt=1,
        )
        plt.xlim(3e-3, 1.05)
        plt.ylim(10, 2.4e5)
        ax[0].set_title("Frequency vs. GEVA Estimated Allele Age")
        ax[1].set_title("Frequency vs. Relate Estimated Allele Age")
        ax[2].set_title("Frequency vs. GEVA Estimated Allele Age")
        ax[0].set_xlabel("TGP Frequency")
        ax[1].set_xlabel("TGP Frequency")
        ax[2].set_xlabel("TGP Frequency")
        ax[0].set_ylabel("Estimated Age by tsdate (generations)")
        ax[1].set_ylabel("Estimated Age by Relate (generations)")
        ax[2].set_ylabel("Estimated Age by GEVA (generations)")
        ax[0].plot([0.1, 3e5], [0.1, 3e5], c="black")
        ax[1].plot([0.1, 3e5], [0.1, 3e5], c="black")
        ax[2].plot([0.1, 3e5], [0.1, 3e5], c="black")
        plt.tight_layout()

        self.save(self.name)


class TgpMutationAgeComparisons(Figure):
    """
    Supplementary Figure 7: Comparing TGP mutation age estimates from tsdate, Relate,
    and GEVA.
    """

    name = "tgp_dates_comparison"
    data_path = "data"
    # filename = ["tgp_mutations_unconstrained"]
    filename = ["tgp_mutations"]
    plt_title = "Compare Mutation Age Estimates"

    def plot(self):
        comparable_mutations = self.data[0][
            ["tsdate_age", "relate_avg_age", "AgeMean_Jnt", "tsdate_frequency"]
        ]
        comparable_mutations = comparable_mutations[
            comparable_mutations["tsdate_age"] > 0
        ]
        fig, ax = plt.subplots(
            nrows=1, ncols=3, figsize=(15, 5), sharey=True, sharex=True
        )
        ax[0].hexbin(
            comparable_mutations["tsdate_age"],
            comparable_mutations["AgeMean_Jnt"],
            xscale="log",
            yscale="log",
            bins="log",
            mincnt=1,
        )

        ax[1].hexbin(
            comparable_mutations["tsdate_age"],
            comparable_mutations["relate_avg_age"],
            xscale="log",
            yscale="log",
            bins="log",
            mincnt=1,
        )

        ax[2].hexbin(
            comparable_mutations["relate_avg_age"],
            comparable_mutations["AgeMean_Jnt"],
            xscale="log",
            yscale="log",
            bins="log",
            mincnt=1,
        )

        plt.xlim(1, 2e5)
        plt.ylim(1, 2e5)
        ax[0].set_title("tsdate vs. GEVA Estimated Allele Age")
        ax[1].set_title("tsdate vs. Relate Estimated Allele Age")
        ax[2].set_title("Relate vs. GEVA Estimated Allele Age")
        ax[0].set_xlabel("Estimated Age by tsdate (generations)")
        ax[0].set_ylabel("Estimated Age by GEVA (generations)")
        ax[1].set_xlabel("Estimated Age by tsdate (generations)")
        ax[1].set_ylabel("Estimated Age by Relate (generations)")
        ax[2].set_xlabel("Estimated Age by Relate (generations)")
        ax[2].set_ylabel("Estimated Age by GEVA (generations)")
        ax[0].plot([0.1, 3e5], [0.1, 3e5], c="black")
        ax[1].plot([0.1, 3e5], [0.1, 3e5], c="black")
        ax[2].plot([0.1, 3e5], [0.1, 3e5], c="black")
        plt.tight_layout()

        self.save(self.name)


class TgpMutationAverageAge(Figure):
    """
    Supplementary Figure 6: Compare mutation age estimates from tsdate, Relate, and
    GEVA for tgp chromosome 20.
    """

    name = "mutation_average_age"
    data_path = "data"
    filename = ["tgp_mutations"]
    plt_title = "Average TGP Mutation Age"

    def plot(self):
        comparable_mutations = self.data[0][
            ["tsdate_age", "relate_avg_age", "AgeMean_Jnt"]
        ]
        comparable_mutations = comparable_mutations[
            comparable_mutations["tsdate_age"] > 0
        ]
        ax = sns.boxplot(
            data=comparable_mutations.rename(
                columns={
                    "tsdate_age": "tsdate",
                    "relate_avg_age": "relate",
                    "AgeMean_Jnt": "GEVA",
                }
            ),
        )
        ax.set_yscale("log")
        ax.artists[0].set_facecolor("blue")
        ax.artists[1].set_facecolor("green")
        ax.artists[2].set_facecolor("red")
        plt.ylabel("Estimated Allele Age (generations)")
        plt.title(
            "Estimated TGP Allele Ages \n {} Variant Sites on Chr 20".format(
                comparable_mutations.shape[0]
            )
        )
        self.save(self.name)


class PriorEvaluation(Figure):
    """
    Supplementary Figure 2: Evaluating the Lognormal Prior
    """

    name = "prior_evaluation"
    data_path = "simulated-data"
    filename = "evaluateprior"
    plt_title = "prior_evaluation"

    def __init__(self):
        datafile_name = os.path.join(self.data_path, self.filename + ".csv")
        self.data = pickle.load(open(datafile_name, "rb"))

    def plot(self):
        fig, ax = plt.subplots(2, 2, figsize=(16, 12), sharex=True, sharey=True)
        axes = ax.ravel()
        plt.xscale("log")
        plt.yscale("log")
        plt.xlim(1.8, 1050)
        plt.ylim(1e-3, 4e5)
        all_results = self.data

        for index, ((_, result), mixtures) in enumerate(
            zip(all_results.items(), [False, False, False, False])
        ):
            num_tips_all = np.concatenate(result["num_tips"]).ravel()
            num_tips_all_int = num_tips_all.astype(int)
            only_mixtures = np.full(len(num_tips_all), True)
            if mixtures:
                only_mixtures = np.where((num_tips_all - num_tips_all_int) != 0)[0]

            upper_bound_all = np.concatenate(result["upper_bound"]).ravel()[
                only_mixtures
            ]
            lower_bound_all = np.concatenate(result["lower_bound"]).ravel()[
                only_mixtures
            ]
            expectations_all = np.concatenate(result["expectations"]).ravel()[
                only_mixtures
            ]

            real_ages_all = np.concatenate(result["real_ages"]).ravel()[only_mixtures]
            num_tips_all = num_tips_all[only_mixtures]
            yerr = [
                expectations_all - lower_bound_all,
                upper_bound_all - expectations_all,
            ]

            axes[index].errorbar(
                num_tips_all,
                expectations_all,
                ls="none",
                yerr=yerr,
                elinewidth=0.3,
                alpha=0.4,
                color="grey",
                zorder=1,
                label="95% credible interval of the prior",
            )
            axes[index].scatter(
                num_tips_all,
                real_ages_all,
                s=1,
                alpha=0.5,
                zorder=2,
                color="blue",
                label="True Time",
            )
            axes[index].scatter(
                num_tips_all,
                expectations_all,
                s=1,
                color="red",
                zorder=3,
                label="expected time",
                alpha=0.5,
            )
            coverage = np.sum(
                np.logical_and(
                    real_ages_all < upper_bound_all, real_ages_all > lower_bound_all
                )
            ) / len(expectations_all)
            axes[index].text(
                0.35,
                0.25,
                "Overall Coverage Probability:" + "{0:.3f}".format(coverage),
                size=10,
                ha="center",
                va="center",
                transform=axes[index].transAxes,
            )
            less5_tips = np.where(num_tips_all < 5)[0]
            coverage = np.sum(
                np.logical_and(
                    real_ages_all[less5_tips] < upper_bound_all[less5_tips],
                    (real_ages_all[less5_tips] > lower_bound_all[less5_tips]),
                )
                / len(expectations_all[less5_tips])
            )
            axes[index].text(
                0.35,
                0.21,
                "<10 Tips Coverage Probability:" + "{0:.3f}".format(coverage),
                size=10,
                ha="center",
                va="center",
                transform=axes[index].transAxes,
            )
            mrcas = np.where(num_tips_all == 1000)[0]
            coverage = np.sum(
                np.logical_and(
                    real_ages_all[mrcas] < upper_bound_all[mrcas],
                    (real_ages_all[mrcas] > lower_bound_all[mrcas]),
                )
                / len(expectations_all[mrcas])
            )
            axes[index].text(
                0.35,
                0.17,
                "MRCA Coverage Probability:" + "{0:.3f}".format(coverage),
                size=10,
                ha="center",
                va="center",
                transform=axes[index].transAxes,
            )
            axins = zoomed_inset_axes(
                axes[index],
                2.7,
                loc=4,
                bbox_to_anchor=(0.95, 0.1),
                bbox_transform=axes[index].transAxes,
            )
            axins.errorbar(
                num_tips_all,
                expectations_all,
                ls="none",
                yerr=yerr,
                elinewidth=0.7,
                alpha=0.1,
                color="grey",
                solid_capstyle="projecting",
                capsize=4,
                label="95% credible interval of the prior",
                zorder=1,
            )
            axins.scatter(
                num_tips_all,
                real_ages_all,
                s=2,
                color="blue",
                alpha=0.5,
                label="True Time",
                zorder=2,
            )
            axins.scatter(
                num_tips_all,
                expectations_all,
                s=2,
                color="red",
                label="Expected time",
                alpha=0.5,
                zorder=3,
            )
            x1, x2, y1, y2 = 970, 1030, 5e3, 3e5
            axins.set_xlim(x1, x2)
            axins.set_ylim(y1, y2)
            axins.set_xscale("log")
            axins.set_yscale("log")
            axins.set_xticks([], minor=True)
            axins.set_yticks([], minor=True)
            mark_inset(axes[index], axins, loc1=2, loc2=1, fc="none", ec="0.5")
        lgnd = axes[3].legend(loc=4, prop={"size": 12}, bbox_to_anchor=(1, -0.3))
        lgnd.legendHandles[0]._sizes = [30]
        lgnd.legendHandles[1]._sizes = [30]
        lgnd.legendHandles[2]._linewidths = [2]
        fig.text(0.5, 0.04, "Number of Tips", ha="center", size=15)
        fig.text(
            0.04,
            0.5,
            "Node Age (Generations)",
            va="center",
            rotation="vertical",
            size=15,
        )
        axes[0].set_title("p=0", size=14)
        axes[1].set_title("p=1e-8", size=14)
        axes[1].text(
            1.03,
            0.2,
            "Lognormal Distribution",
            rotation=90,
            color="Black",
            transform=axes[1].transAxes,
            size=14,
        )
        axes[3].text(
            1.03,
            0.2,
            "Gamma Distribution",
            rotation=90,
            color="Black",
            transform=axes[3].transAxes,
            size=14,
        )

        self.save(self.name)


class TsdateAccuracy(Figure):
    """
    Supplementary Figure 4: Evaluating tsdate's accuracy at various mutation rates
    """

    name = "tsdate_accuracy"
    data_path = "simulated-data"
    filename = "tsdate_accuracy"
    plt_title = "tsdate_accuracy"

    def __init__(self):
        datafile_name = os.path.join(self.data_path, self.filename + ".csv")
        self.data = pickle.load(open(datafile_name, "rb"))

    def plot(self):
        (
            sim,
            io,
            maxed,
            inf_io,
            inf_maxed,
            io_kc,
            max_kc,
            inf_io_kc,
            inf_maxed_kc,
        ) = self.data
        f, axes = plt.subplots(
            nrows=3,
            ncols=4,
            sharex=True,
            sharey=True,
            gridspec_kw={
                "wspace": 0.1,
                "hspace": 0.1,
                "height_ratios": [1, 1, 1],
                "width_ratios": [1, 1, 1, 1],
            },
            figsize=(20, 15),
        )
        axes[0, 0].set_xscale("log")
        axes[0, 0].set_yscale("log")
        axes[0, 0].set_xlim(2e-1, 2e5)
        axes[0, 0].set_ylim(2e-1, 2e5)
        x0, x1 = axes[0, 0].get_xlim()
        y0, y1 = axes[0, 0].get_ylim()

        parameter_arr = [1e-9, 1e-8, 1e-7]

        for index, param in enumerate(parameter_arr):
            true_ages = sim[index]["Simulated Age"].values
            inside_outside = io[index]["IO Age"].values
            maximized = maxed[index]["Max Age"].values
            inferred_inside_outside = inf_io[index]["IO Age"].values
            inferred_maximized = inf_maxed[index]["Max Age"].values

            for i, (method, kc) in enumerate(
                zip(
                    [
                        inside_outside,
                        maximized,
                        inferred_inside_outside,
                        inferred_maximized,
                    ],
                    [io_kc, max_kc, inf_io_kc, inf_maxed_kc],
                )
            ):
                self.mutation_accuracy(
                    axes[index, i], true_ages, method, "", kc_distance_1=kc[index]
                )
            axes[index, 3].text(
                3.25,
                0.15,
                "Mutation Rate: " + str(param),
                rotation=90,
                transform=axes[index, 1].transAxes,
                size=20,
            )

        axes[0, 0].set_title("Inside-Outside", size=20, color="Black")
        axes[0, 1].set_title("Maximization", size=20, color="Black")
        axes[0, 2].set_title("Inside-Outside", size=20, color="Black")
        axes[0, 3].set_title("Maximization", size=20, color="Black")

        f.text(0.5, 0.05, "True Time", ha="center", size=25)
        f.text(0.08, 0.5, "Estimated Time", va="center", rotation="vertical", size=25)
        f.text(0.31, 0.92, "tsdate using True Topologies", ha="center", size=25)
        f.text(0.71, 0.92, "tsdate using tsinfer Topologies", ha="center", size=25)

        self.save(self.name)


class NeutralSims(Figure):
    """
    Supplementary Figure 3: Accuracy of tsdate, tsdate + tsinfer, Geva and Relate
    on a neutral coalescent simulation.
    """

    name = "neutral_sims"
    data_path = "simulated-data"
    filename = [
        "neutral_sims_mutations",
        "neutral_sims_kc_distances",
    ]

    def plot(self):
        df = self.data[0]
        kc_distances = self.data[1]
        kc_distances = kc_distances.set_index(kc_distances.columns[0])
        # error_df = self.data[1]
        # anc_error_df = self.data[2]
        f, ax = plt.subplots(
            nrows=2,
            ncols=2,
            sharex=True,
            sharey=True,
            gridspec_kw={"wspace": 0.1, "hspace": 0.1},
            figsize=(12, 12),
        )

        ax[0, 0].set_xscale("log")
        ax[0, 0].set_yscale("log")
        ax[0, 0].set_xlim(1, 2e5)
        ax[0, 0].set_ylim(1, 2e5)

        # for row, (df, kc_distance) in enumerate(zip(no_error_df, kc_distances)):
        # We can only plot comparable mutations, so remove all rows where NaNs exist
        # df = df.drop(columns=["geva"])
        # df = df.replace([0, -np.inf], np.nan)
        # df = df.dropna()
        df = df[df["simulated_ts"] > 0]
        df = df[np.all(df > 0, axis=1)]
        # df = df[df["relate"] > 0]
        # df = df[df["tsdate"] > 0]
        # df = df[df["tsdate_inferred"] > 0]

        # tsdate on true tree
        self.mutation_accuracy(
            ax[0, 0],
            df["simulated_ts"][df["tsdate"] > 0],
            df["tsdate"][df["tsdate"] > 0],
            "tsdate (using true topology)",
            kc_distance_1=np.mean(kc_distances.loc[1]["tsdate"]),
        )

        # tsdate on inferred tree
        self.mutation_accuracy(
            ax[0, 1],
            df["simulated_ts"][df["tsdate_iterate"] > 0],
            df["tsdate_iterate"][df["tsdate_iterate"] > 0],
            "tsinfer + tsdate",
            kc_distance_0=np.mean(kc_distances.loc[0]["tsdate_iterate"]),
            kc_distance_1=np.mean(kc_distances.loc[1]["tsdate_iterate"]),
        )

        df = df[df["relate"] > 0]
        # Relate accuracy
        self.mutation_accuracy(
            ax[1, 1],
            df["simulated_ts"][~np.isnan(df["relate"])],
            df["relate"][~np.isnan(df["relate"])],
            "Relate",
            cmap="Greens",
            kc_distance_0=np.mean(kc_distances.loc[0]["relate"]),
            kc_distance_1=np.mean(kc_distances.loc[1]["relate"]),
        )

        # GEVA accuracy
        self.mutation_accuracy(
            ax[1, 0],
            df["simulated_ts"][~np.isnan(df["geva"])],
            df["geva"][~np.isnan(df["geva"])],
            "GEVA",
            cmap="Reds",
        )

        f.text(0.5, 0.05, "True Time", ha="center", size=25)
        f.text(0.05, 0.5, "Estimated Time", va="center", rotation="vertical", size=25)

        self.save(self.name)


class TsdateChr20Accuracy(Figure):
    """
    Supplementary Figure 6: Evaluating tsdate's accuracy on Simulated Chromosome 20
    """

    name = "tsdate_accuracy_chr20"
    data_path = "simulated-data"
    filename = [
        "tsdate_chr20_accuracy_mutations",
        "tsdate_chr20_accuracy_error_mutations",
        "tsdate_chr20_accuracy_anc_error_mutations",
        "tsdate_chr20_accuracy_kc_distances",
        "tsdate_chr20_accuracy_error_kc_distances",
        "tsdate_chr20_accuracy_anc_error_kc_distances",
    ]

    plt_title = "tsdate_accuracy_chr20"

    def plot(self):
        df = self.data[0]
        error_df = self.data[1]
        anc_error_df = self.data[2]
        kc_distances = self.data[3]
        kc_distances = kc_distances.set_index(kc_distances.columns[0])
        error_kc_distances = self.data[4]
        error_kc_distances = error_kc_distances.set_index(error_kc_distances.columns[0])
        anc_error_kc_distances = self.data[5]
        anc_error_kc_distances = anc_error_kc_distances.set_index(
            anc_error_kc_distances.columns[0]
        )

        f, axes = plt.subplots(
            ncols=3,
            nrows=5,
            sharex=True,
            sharey=True,
            gridspec_kw={
                "wspace": 0.1,
                "hspace": 0.1,
                "width_ratios": [1, 1, 1],
                "height_ratios": [1, 0.1, 1, 1, 1],
            },
            figsize=(15, 20),
        )
        axes[0, 0].axis("off")
        axes[0, 2].axis("off")
        axes[1, 0].axis("off")
        axes[1, 1].axis("off")
        axes[1, 2].axis("off")

        axes[0, 0].set_xscale("log")
        axes[0, 0].set_yscale("log")
        axes[0, 0].set_xlim(1, 2e5)
        axes[0, 0].set_ylim(1, 2e5)
        x0, x1 = axes[0, 0].get_xlim()
        y0, y1 = axes[0, 0].get_ylim()
        row_labels = [
            "tsdate",
            "",
            "tsinfer + tsdate",
            "tsinfer with mismatch \n+ tsdate",
            "iteration tsinfer \n+ tsdate",
        ]
        for (i, name), j in zip(enumerate(row_labels), [1, 2, 2, 2, 2]):
            axes[i, j].set_ylabel(name, rotation=90, size=20)
            axes[i, j].yaxis.set_label_position("right")

        sim = df["simulated_ts"]
        methods = ["inferred_dated", "mismatch_inferred_dated", "iter_dated_ts"]
        comparable_sites = np.logical_and(sim > 0, df["dated"] > 0)
        self.mutation_accuracy(
            axes[0, 1],
            sim[comparable_sites],
            df["dated"][comparable_sites],
            "",
            kc_distance_1=np.mean(kc_distances.loc[1]["dated"]),
        )
        for col, prefix, (mut_df, kc_df) in zip(
            range(3),
            ["", "error_", "anc_error_"],
            [
                (df, kc_distances),
                (error_df, error_kc_distances),
                (anc_error_df, anc_error_kc_distances),
            ],
        ):
            for row, method, cmap in zip(
                [2, 3, 4], methods, ["Blues", "Blues", "Blues"]
            ):
                method = prefix + method
                result = mut_df[method]
                comparable_sites = np.logical_and(sim > 0, result > 0)
                cur_true_ages = sim[comparable_sites]
                cur_results = result[comparable_sites]
                self.mutation_accuracy(
                    axes[row, col],
                    cur_true_ages,
                    cur_results,
                    "",
                    cmap=cmap,
                    kc_distance_0=np.mean(kc_df.loc[0][method]),
                    kc_distance_1=np.mean(kc_df.loc[1][method]),
                )
        axes[0, 1].set_title("tsdate using Simulated Topology")
        axes[2, 0].set_title("No Error")
        axes[2, 1].set_title("Empirical Error")
        axes[2, 2].set_title("Empirical Error + 1% Ancestral State Error")
        f.text(0.5, 0.05, "True Time", ha="center", size=25)
        f.text(0.08, 0.4, "Estimated Time", va="center", rotation="vertical", size=25)

        self.save(self.name)


class Chr20Sims(Figure):
    """
    Extended Data Figure 4: Evaluating tsdate, Relate, and GEVA accuracy on Simulated
    Chromosome 20 snippets
    """

    name = "chr20_sims"
    data_path = "simulated-data"
    filename = [
        "chr20_simulated_mutation_accuracy_mutations",
        "chr20_simulated_mutation_accuracy_error_mutations",
        "chr20_simulated_mutation_accuracy_anc_error_mutations",
        "chr20_simulated_mutation_accuracy_kc_distances",
        "chr20_simulated_mutation_accuracy_error_kc_distances",
        "chr20_simulated_mutation_accuracy_anc_error_kc_distances",
    ]
    plt_title = "simulated_accuracy_chr20"

    def plot(self):
        df = self.data[0]
        error_df = self.data[1]
        anc_error_df = self.data[2]
        kc_distances = self.data[3]
        kc_distances = kc_distances.set_index(kc_distances.columns[0])
        error_kc_distances = self.data[4]
        error_kc_distances = error_kc_distances.set_index(error_kc_distances.columns[0])
        anc_error_kc_distances = self.data[5]
        anc_error_kc_distances = anc_error_kc_distances.set_index(
            anc_error_kc_distances.columns[0]
        )

        f, axes = plt.subplots(
            ncols=3,
            nrows=5,
            sharex=True,
            sharey=True,
            gridspec_kw={
                "wspace": 0.1,
                "hspace": 0.1,
                "width_ratios": [1, 1, 1],
                "height_ratios": [1, 0.1, 1, 1, 1],
            },
            figsize=(15, 20),
        )
        axes[0, 0].axis("off")
        axes[0, 2].axis("off")
        axes[1, 0].axis("off")
        axes[1, 1].axis("off")
        axes[1, 2].axis("off")

        axes[0, 0].set_xscale("log")
        axes[0, 0].set_yscale("log")
        axes[0, 0].set_xlim(1, 2e5)
        axes[0, 0].set_ylim(1, 2e5)
        x0, x1 = axes[0, 0].get_xlim()
        y0, y1 = axes[0, 0].get_ylim()
        row_labels = [
            "tsdate",
            "",
            "mismatch tsinfer + tsdate \n(iteration)",
            "Relate",
            "GEVA",
        ]
        for (i, name), j, color in zip(
            enumerate(row_labels),
            [1, 2, 2, 2, 2],
            [
                constants.colors["tsdate"],
                "",
                constants.colors["tsdate"],
                constants.colors["relate"],
                constants.colors["geva"],
            ],
        ):
            axes[i, j].set_ylabel(name, rotation=90, color=color, size=20)
            axes[i, j].yaxis.set_label_position("right")

        sim = df["simulated_ts"]
        methods = ["tsdate_inferred", "relate_iterate", "geva"]
        comparable_sites = np.logical_and(sim > 0, df["tsdate"] > 0)
        df = df[np.all(df > 0, axis=1)]
        self.mutation_accuracy(
            axes[0, 1],
            df["simulated_ts"],
            df["tsdate"],
            # sim[comparable_sites],
            # df["tsdate"][comparable_sites],
            "",
            kc_distance_1=np.mean(kc_distances.loc[1]["tsdate"]),
        )
        for col, (mut_df, kc_df) in zip(
            range(3),
            [
                (df, kc_distances),
                (error_df, error_kc_distances),
                (anc_error_df, anc_error_kc_distances),
            ],
        ):
            for row, method, cmap in zip(
                [2, 3, 4], methods, ["Blues", "Greens", "Reds"]
            ):
                result = mut_df[method]
                comparable_sites = np.logical_and(sim > 0, result > 0)
                mut_df = mut_df[np.all(mut_df > 0, axis=1)]
                # cur_true_ages = sim[comparable_sites]
                # cur_results = result[comparable_sites]
                cur_true_ages = mut_df["simulated_ts"]
                cur_results = mut_df[method]
                kc_0 = np.mean(kc_df.loc[0][method])
                kc_1 = np.mean(kc_df.loc[1][method])
                if np.isnan(kc_0) or np.isnan(kc_1):
                    self.mutation_accuracy(
                        axes[row, col], cur_true_ages, cur_results, "", cmap=cmap
                    )
                else:
                    self.mutation_accuracy(
                        axes[row, col],
                        cur_true_ages,
                        cur_results,
                        "",
                        cmap=cmap,
                        kc_distance_0=kc_0,
                        kc_distance_1=kc_1,
                    )

        axes[0, 1].set_title("tsdate using Simulated Topology", color="black", size=20)
        axes[2, 0].set_title("No Error", color="black", size=20)
        axes[2, 1].set_title("Empirical Error", color="black", size=20)
        axes[2, 2].set_title(
            "Empirical Error + 1% Ancestral State Error", color="black"
        )
        f.text(0.5, 0.06, "True Time", ha="center", size=25)
        f.text(0.06, 0.4, "Estimated Time", va="center", rotation="vertical", size=25)

        self.save(self.name)


<<<<<<< HEAD
=======
class TsdateIterationAccuracy(NeutralSimulatedMutationAccuracy):
    """
    Plot figure showing accuracy of tsdate iteration
    """

    name = "tsdate_iter_neutral_simulated_mutation_accuracy"
    data_path = "simulated-data"
    filename = ["tsdate_iteration_neutral_simulated_mutation_accuracy_mutations"]

    def plot(self):
        df = self.data[0]
        with sns.axes_style("white"):
            fig, ax = plt.subplots(
                nrows=3, ncols=2, figsize=(12, 12), sharex=True, sharey=True
            )
            # We can only plot comparable mutations, so remove all rows where NaNs exist
            df = df.dropna()

            ax[0, 0].set_xscale("log")
            ax[0, 0].set_yscale("log")
            ax[0, 0].set_xlim(1, 2e5)
            ax[0, 0].set_ylim(1, 2e5)

            # tsdate on true tree
            self.mutation_accuracy(
                ax[0, 0],
                df["simulated_ts"],
                df["tsdate"],
                "tsdate (using true topology)",
            )
            # tsdate on true tree
            self.mutation_accuracy(
                ax[0, 1],
                df["simulated_ts"],
                df["tsdate_1stiter"],
                "tsdate (using true topology) 1 iteration",
            )
            # tsdate on true tree
            self.mutation_accuracy(
                ax[1, 0],
                df["simulated_ts"],
                df["tsdate_2nditer"],
                "tsdate (using true topology) 2 iteration",
            )

            # tsdate on inferred tree
            self.mutation_accuracy(
                ax[1, 1], df["simulated_ts"], df["tsdate_inferred"], "tsinfer + tsdate"
            )
            # tsdate on inferred tree
            self.mutation_accuracy(
                ax[2, 0],
                df["simulated_ts"],
                df["tsdate_inferred_1stiter"],
                "tsinfer + tsdate",
            )
            # tsdate on inferred tree
            self.mutation_accuracy(
                ax[2, 1],
                df["simulated_ts"],
                df["tsdate_inferred_2nditer"],
                "tsinfer + tsdate",
            )

            self.save(self.name)


class OoaChr20SimulatedMutationAccuracy(NeutralSimulatedMutationAccuracy):
    """"""

    name = "ooa_chr20_simulated_mutation_accuracy"
    data_path = "simulated-data"
    filename = [
        "chr20_simulated_mutation_accuracy_mutations",
        "chr20_simulated_mutation_accuracy_kc_distances",
        "chr20_simulated_mutation_accuracy_error_mutations",
        "chr20_simulated_mutation_accuracy_error_kc_distances",
        "chr20_simulated_mutation_accuracy_anc_error_mutations",
        "chr20_simulated_mutation_accuracy_anc_error_kc_distances",
    ]

    def plot(self):
        df = self.data[0]
        kc_distances = self.data[1]
        kc_distances = kc_distances.set_index(kc_distances.columns[0])
        error_df = self.data[2]
        error_kc = self.data[3]
        error_kc = error_kc.set_index(error_kc.columns[0])
        anc_error_df = self.data[4]
        anc_error_kc = self.data[5]
        anc_error_kc = anc_error_kc.set_index(anc_error_kc.columns[0])

        f, axes = plt.subplots(
            ncols=3,
            nrows=5,
            sharex=True,
            sharey=True,
            gridspec_kw={
                "wspace": 0.1,
                "hspace": 0.1,
                "width_ratios": [1, 1, 1],
                "height_ratios": [1, 0.1, 1, 1, 1],
            },
            figsize=(15, 20),
        )
        axes[0, 0].axis("off")
        axes[0, 2].axis("off")
        for i in range(0, 3):
            axes[1, i].axis("off")

        axes[0, 0].set_xscale("log")
        axes[0, 0].set_yscale("log")
        axes[0, 0].set_xlim(1, 2e5)
        axes[0, 0].set_ylim(1, 2e5)
        x0, x1 = axes[0, 0].get_xlim()
        y0, y1 = axes[0, 0].get_ylim()
        axes[0, 1].set_title("tsdate using Simulated Topology")
        axes[2, 0].set_title("No Error")
        axes[2, 1].set_title("Empirical Error")
        axes[2, 2].set_title("Empirical Error + 1% Ancestral State Error")
        row_labels = ["tsdate", "", "tsinfer + tsdate", "Relate", "GEVA"]
        for (i, name), j, color in zip(
            enumerate(row_labels), [1, 2, 2, 2, 2], ["Blue", "", "Blue", "Green", "Red"]
        ):
            axes[i, j].set_ylabel(name, rotation=90, color=color, size=20)
            axes[i, j].yaxis.set_label_position("right")

        self.mutation_accuracy(
            axes[0, 1],
            df["simulated_ts"][df["tsdate"] > 0],
            df["tsdate"][df["tsdate"] > 0],
            "",
            kc_distance_1=np.mean(kc_distances.loc[1]["tsdate"]),
        )
        for col, (df, kc) in enumerate(
            zip([df, error_df, anc_error_df], [kc_distances, error_kc, anc_error_kc])
        ):
            # tsdate on inferred tree
            tsdate_inferred_viable = np.logical_and(
                df["tsdate_inferred"] > 0, df["simulated_ts"] > 0
            )
            self.mutation_accuracy(
                axes[2, col],
                df["simulated_ts"][tsdate_inferred_viable],
                df["tsdate_inferred"][tsdate_inferred_viable],
                "",
                kc_distance_0=np.mean(kc_distances.loc[0]["tsdate_inferred"]),
                kc_distance_1=np.mean(kc_distances.loc[1]["tsdate_inferred"]),
            )

            # Relate accuracy
            relate_ages_viable = np.logical_and(
                df["simulated_ts"] > 0,
                np.logical_and(~np.isnan(df["relate_reage"]), df["relate_reage"] > 0),
            )
            self.mutation_accuracy(
                axes[3, col],
                df["simulated_ts"][relate_ages_viable],
                df["relate_reage"][relate_ages_viable],
                "",
                kc_distance_0=np.mean(kc_distances.loc[0]["relate"]),
                kc_distance_1=np.mean(kc_distances.loc[1]["relate"]),
            )

            # GEVA accuracy
            self.mutation_accuracy(
                axes[4, col],
                df["simulated_ts"][~np.isnan(df["geva"])],
                df["geva"][~np.isnan(df["geva"])],
                "",
            )

        f.text(0.5, 0.05, "True Time", ha="center", size=25)
        f.text(0.08, 0.5, "Estimated Time", va="center", rotation="vertical", size=25)

        self.save(self.name)


class TmrcaClustermap(Figure):
    """
    Plot the TMRCA clustermap (Figure 2)
    """

    name = "tmrca_clustermap"
    data_path = "all-data"
    filename = [
        "merged_hgdp_1kg_sgdp_high_cov_ancients_chr20.dated.binned.historic.20nodes.tmrcas"
    ]

    def make_symmetric(self, df):
        """
        Make TMRCA dataframe symmetric
        """
        df_arr = df.values
        i_upper = np.tril_indices(df.shape[0], 0)
        df_arr[i_upper] = df_arr.T[i_upper]
        return df

    def plot(self):
        df = self.data[0]
        df = df.set_index(df.columns[0])
        tmrcas = self.make_symmetric(df)

        pop_names = tmrcas.columns
        pop_names = [pop.split(".")[0] for pop in pop_names]
        pop_names = [pop.split(" ")[0] for pop in pop_names]
        regions = list()
        pop_name_suffixes = list()
        for pop in pop_names[0:54]:
            pop_name_suffixes.append(pop + "_HGDP")
            regions.append(hgdp_region_map[pop])
        for pop in pop_names[54:80]:
            pop_name_suffixes.append(pop + "_TGP")
            regions.append(tgp_region_map[pop])
        for pop in pop_names[80:210]:
            pop_name_suffixes.append(pop + "_SGDP")
            regions.append(sgdp_region_map[pop])
        for pop in pop_names[210:]:
            pop_name_suffixes.append(pop)
            regions.append("Ancients")
        pop_names = pop_name_suffixes
        tmrcas.columns = pop_names
        tmrcas["region"] = regions
        tgp_origin = {pop: "white" for pop in tmrcas.columns}
        sgdp_origin = {pop: "white" for pop in tmrcas.columns}
        hgdp_origin = {pop: "white" for pop in tmrcas.columns}
        ancient_origin = {pop: "white" for pop in tmrcas.columns}
        for pop in tmrcas.columns:
            if "TGP" in pop:
                tgp_origin[pop] = "black"
            elif "SGDP" in pop:
                sgdp_origin[pop] = "black"
            elif "HGDP" in pop:
                hgdp_origin[pop] = "black"
            else:
                ancient_origin[pop] = "black"

        row_colors = {}
        region_colors["Ancients"] = "orange"

        for pop_suffix, region in zip(tmrcas.columns, tmrcas["region"]):
            row_colors[pop_suffix] = region_colors[region]

        tmrcas = tmrcas.drop(columns="region")
        tmrcas.index = tmrcas.columns
        mergedg = tmrcas

        row_colors = pd.Series(row_colors)
        row_colors.name = "Region"
        tgp_origin = pd.Series(tgp_origin)
        tgp_origin.name = "TGP"
        hgdp_origin = pd.Series(hgdp_origin)
        hgdp_origin.name = "HGDP"
        sgdp_origin = pd.Series(sgdp_origin)
        sgdp_origin.name = "SGDP"
        ancient_origin = pd.Series(ancient_origin)
        ancient_origin.name = "Ancient"
        col_colors = pd.concat(
            [tgp_origin, hgdp_origin, sgdp_origin, ancient_origin], axis=1
        )
        mask = np.zeros_like(mergedg, dtype=np.bool)
        mask[np.tril_indices_from(mask, k=-1)] = True
        cg = sns.clustermap(mergedg, mask=mask, method="average")
        mask = mask[np.argsort(cg.dendrogram_row.reordered_ind), :]
        mask = mask[:, np.argsort(cg.dendrogram_col.reordered_ind)]
        cg = sns.clustermap(
            mergedg,
            mask=mask,
            method="average",
            xticklabels=True,
            yticklabels=True,
            figsize=(30, 30),
            rasterized=True,
            row_colors=row_colors,
            col_colors=col_colors,
            cbar_pos=(0.04, 0.28, 0.04, 0.2),
            cmap=plt.cm.inferno_r,
            dendrogram_ratio=0.18,
            cbar_kws=dict(orientation="vertical"),
        )
        cg.ax_heatmap.invert_xaxis()
        cg.ax_heatmap.xaxis.tick_top()
        cg.cax.tick_params(labelsize=20)
        cg.cax.set_xlabel("Average TMRCA\n(generations)", size=20)

        cg.ax_heatmap.set_xticklabels(
            [
                label.get_text().rsplit("_", 1)[0]
                for label in cg.ax_heatmap.get_xmajorticklabels()
            ],
            fontsize=7,
            rotation=90,
        )
        cg.ax_heatmap.set_yticks([])

        for region, col in region_colors.items():
            cg.ax_col_dendrogram.bar(0, 0, color=col, label=region, linewidth=0)

        cg.ax_col_dendrogram.set_xlim([0, 0])

        # Uncomment to Log Scale the Row Dendrogram
        # coord = np.array(cg.dendrogram_row.dependent_coord)
        # coord += 1
        # coord[coord!= 0] = np.log(coord[coord!= 0] )
        # cg.dendrogram_row.dependent_coord = coord.tolist()
        # cg.ax_row_dendrogram.clear()
        # cg.dendrogram_row.plot(cg.ax_row_dendrogram, {})

        pos = cg.ax_col_colors.get_position()
        cg.ax_col_colors.set_position(
            [pos.bounds[0], pos.bounds[1], pos.bounds[2], pos.bounds[3] / 5]
        )

        pos = cg.ax_col_colors.get_position()
        points = pos.get_points()
        points[0][1] = points[0][1] + 0.03  # - 0.72
        points[1][1] = points[1][1] + 0.03  # - 0.72
        cg.ax_col_colors.set_position(matplotlib.transforms.Bbox.from_extents(points))
        handles, labels = cg.ax_col_dendrogram.get_legend_handles_labels()
        labels, handles = zip(*sorted(zip(labels, handles)))
        labels = np.array(labels)
        remove_bool = ~np.isin(labels, ["West Eurasia", "South Asia"])
        labels[labels == "Europe"] = "Europe/West Eurasia"
        handles = [handles[i] for i in np.where(remove_bool)[0]]
        labels = list(np.array(labels)[remove_bool])
        cg.ax_col_dendrogram.legend(
            handles,
            labels,
            loc="lower left",
            ncol=1,
            fontsize=20,
            frameon=True,
            bbox_to_anchor=(-0.25, -4.6),
            title="Region",
            title_fontsize=25,
        )

        # Remove box around the legend
        cg.ax_col_dendrogram.get_legend().get_frame().set_linewidth(0.0)

        self.save(self.name)


class InsetTmrcaHistograms(Figure):
    """
    Plot the three inset histograms to the clustermap in Figure 2.
    """

    name = "inset_tmrca_histograms"
    data_path = "all-data"
    filename = [
        "merged_hgdp_1kg_sgdp_high_cov_ancients_chr20.dated.binned.historic.20nodes_all.tmrcas"
    ]

    def __init__(self):
        base_name = self.filename[0]
        hist_data = np.load(os.path.join(self.data_path, base_name + ".npz"))
        raw_data = np.load(os.path.join(self.data_path, base_name + "_RAW.npz"))
        raw_logtimes = raw_data[list(raw_data.keys())[0]]
        # Make data accessible to plot code: everything under 1 generation get put at 1
        self.raw_logtimes = np.where(np.exp(raw_logtimes) < 1, np.log(1), raw_logtimes)
        self.raw_weights = raw_data[list(raw_data.keys())[1]]
        self.data_rownames = hist_data["combos"]
        super().__init__()

    def plot(self):
        df = self.data[0]
        df = df.set_index(df.columns[0])
        # region_colors = get_tgp_hgdp_sgdp_region_colors()
        pop_names = df.columns
        pop_names = [pop.split(".")[0] for pop in pop_names]
        pop_names = np.array([pop.split(" ")[0] for pop in pop_names])

        regions = list()
        for pop in pop_names[0:54]:
            regions.append(hgdp_region_map[pop])
        for pop in pop_names[54:80]:
            regions.append(tgp_region_map[pop])
        for pop in pop_names[80:210]:
            regions.append(sgdp_region_map[pop])
        for _ in pop_names[210:]:
            regions.append("Ancients")
        regions = np.array(regions)

        def plot_hist(rows, label, color, num_bins, min_bin, ax, fill=False, alpha=1):
            ax.set_facecolor("lightgrey")
            av_weight = np.mean(self.raw_weights[rows, :], axis=0)
            assert av_weight.shape[0] == len(self.raw_logtimes)
            keep = av_weight != 0
            _, bins = np.histogram(
                self.raw_logtimes[keep],
                weights=av_weight[keep],
                bins=num_bins,
                range=[np.log(1), max(self.raw_logtimes)],
            )
            # If any bins are < 20 generations, merge them into the lowest bin
            bins = np.concatenate((bins[:1], bins[np.exp(bins) >= 20]))
            values, bins = np.histogram(
                self.raw_logtimes[keep],
                weights=av_weight[keep],
                bins=bins,
                density=True,
            )
            x1, y1 = (
                np.append(bins, bins[-1]),
                np.zeros(values.shape[0] + 2),
            )
            y1[1:-1] = values
            ax.step(x1, y1, "-", color=color, label=label)
            if fill:
                ax.fill_between(x1, y1, step="pre", color=color, alpha=alpha)
            ax.legend(fancybox=True, fontsize=18, facecolor="white")

        #############
        xticks = np.array([10, 20, 50, 1e2, 2e2, 5e2, 1e3, 2e3, 5e3, 1e4, 2e4, 5e4])
        minor_xticks = np.outer(10 ** np.arange(1, 5), np.arange(1, 10)).flatten()
        xmax = np.log(1e5)
        archaic_names = ["Altai", "Chagyrskaya", "Denisovan", "Vindija"]
        #############

        fig, axes = plt.subplots(
            3, 1, constrained_layout=True, figsize=(15, 10), sharex=True
        )

        # Bottom Plot:
        # Samaritan/Samaritan and Samaritan/Others
        xmin = np.log(10)
        ax2 = axes[2]
        params = {"num_bins": 60, "min_bin": 10, "ax": ax2}
        exsamaritan = np.logical_and(
            np.any(self.data_rownames == "Samaritan (SGDP)", axis=1),
            ~np.all(self.data_rownames == "Samaritan (SGDP)", axis=1),
        )
        exarchaic_exsamaritan = np.logical_and(
            exsamaritan, np.all(~np.isin(self.data_rownames, archaic_names), axis=1)
        )
        label, col = "Samaritan/Modern Humans \n(ex Samaritan)", "white"
        plot_hist(exarchaic_exsamaritan, label, col, fill=True, **params)
        samaritan = np.all(self.data_rownames == "Samaritan (SGDP)", axis=1)
        label, col = "Samaritan/Samaritan", region_colors["West Eurasia"]
        plot_hist(samaritan, label, col, **params)

        ax2.set_yticks([])
        ax2.set_xlim(xmin, xmax)
        ax2.set_xticks(np.log(xticks))
        ax2.set_xticks(np.log(minor_xticks[minor_xticks > np.exp(xmin)]), minor=True)
        ax2.set_xticklabels([str(int(x)) for x in xticks])

        # Middle Plot:
        # Papuan+Australian/Denisovan & Denisovan/modern humans (ex papuan + australian)
        xmin = np.log(100)
        ylim = axes[1].get_ylim()
        ax1 = axes[1].inset_axes(
            [xmin, ylim[0], xmax - xmin, ylim[1] - ylim[0]],
            transform=axes[1].transData,
        )
        params = {"num_bins": 60, "min_bin": 1000, "ax": ax1}
        sahul_names = [
            "Bougainville",
            "Bougainville (SGDP)",
            "PapuanHighlands",
            "PapuanSepik",
            "Australian",
        ]
        exsahul_denisovan = np.logical_and(
            np.any(self.data_rownames == "Denisovan", axis=1),
            np.all(~np.isin(self.data_rownames, sahul_names), axis=1),
        )
        neanderthal_names = ["Altai", "Vindija", "Chagyrskaya"]
        exarchaic_exsahul_denisovan = np.logical_and(
            exsahul_denisovan,
            np.all(~np.isin(self.data_rownames, neanderthal_names), axis=1),
        )
        exarchaic_exsahul_denisovan = np.logical_and(
            exarchaic_exsahul_denisovan,
            ~np.all(self.data_rownames == "Denisovan", axis=1),
        )
        label, col = "Denisovan/Modern Humans \n(ex Papauans, Australians)", "white"
        plot_hist(exarchaic_exsahul_denisovan, label, col, fill=True, **params)
        sahul = np.logical_and(
            np.any(self.data_rownames == "Denisovan", axis=1),
            np.any(np.isin(self.data_rownames, sahul_names), axis=1),
        )
        label, col = "Denisovan/Papuans+Australians", region_colors["Oceania"]
        plot_hist(sahul, label, col, **params)

        axes[1].axis("off")  # Hide the encapsulating axis
        ax1.set_yticks([])
        ax1.set_xlim([xmin, xmax])
        ax1.set_xticks(np.log(xticks[xticks > np.exp(xmin)]))
        ax1.set_xticks(np.log(minor_xticks[minor_xticks > np.exp(xmin)]), minor=True)
        ax1.set_xticklabels([])

        # Top Plot:
        # African/African and Non-African/Non-African
        xmin = np.log(1000)
        ylim = axes[0].get_ylim()
        ax0 = axes[0].inset_axes(
            [xmin, ylim[0], xmax - xmin, ylim[1] - ylim[0]], transform=axes[0].transData
        )
        params = {"num_bins": 60, "min_bin": 1000, "ax": ax0}
        african_names = pop_names[regions == "Africa"]
        african = np.all(np.isin(self.data_rownames, african_names), axis=1)
        label, col = "African/African", region_colors["Africa"]
        plot_hist(african, label, col, fill=True, alpha=0.4, **params)
        nonafrican_names = pop_names[
            np.logical_and(regions != "Africa", ~np.isin(pop_names, archaic_names))
        ]
        nonafricans = np.all(np.isin(self.data_rownames, nonafrican_names), axis=1)
        label, col = "Non-African/Non-African \n(ex Archaics)", "black"
        plot_hist(nonafricans, label, col, **params)

        axes[0].axis("off")  # Hide the encapsulating axis
        ax0.set_yticks([])
        ax0.set_xlim([xmin, xmax])
        ax0.set_xticks(np.log(xticks[xticks > np.exp(xmin)]))
        ax0.set_xticks(np.log(minor_xticks[minor_xticks > np.exp(xmin)]), minor=True)
        ax0.set_xticklabels([])
        plt.xlabel("Time to Most Recent Common Ancestor (generations)", fontsize=16)

        self.save(self.name)


>>>>>>> 0b1607e0
class plot_sample_locations(Figure):
    """
    Figure 4a: Plot the locations of samples
    """

    name = "sample_locations"
    data_path = "data"
    filename = ["hgdp_sgdp_ancients_ancestor_coordinates"]
    delimiter = " "
    header = None

    def plot(self):
        # Remove samples in 1kg
        hgdp_sgdp_ancients = ts.simplify(
            np.where(
                ~np.isin(ts.tables.nodes.population[ts.samples()], np.arange(54, 80))
            )[0]
        )
        tgp_hgdp_sgdp_ancestor_locations = self.data[0]

        _ = plt.figure(figsize=(15, 6))
        ax = plt.axes(projection=ccrs.Robinson())
        ax.coastlines(linewidth=0.1)
        ax.add_feature(cartopy.feature.LAND, facecolor="lightgray")
        ax.set_global()

        ax.set_extent([-170, 180, -60, 80], crs=ccrs.Geodetic())

        def jitter(array):
            max_min = np.max(array) - np.min(array)
            return array + np.random.randn(len(array)) * (max_min * 0.009)

        unique_hgdp_locations = np.unique(
            tgp_hgdp_sgdp_ancestor_locations[
                np.isin(hgdp_sgdp_ancients.tables.nodes.population, np.arange(0, 54))
            ],
            axis=0,
            return_counts=True,
        )
        unique_sgdp_locations = np.unique(
            tgp_hgdp_sgdp_ancestor_locations[
                np.isin(hgdp_sgdp_ancients.tables.nodes.population, np.arange(54, 184))
            ],
            axis=0,
            return_counts=True,
        )
        unique_ancient_locations = np.unique(
            tgp_hgdp_sgdp_ancestor_locations[
                np.isin(
                    hgdp_sgdp_ancients.tables.nodes.population,
                    np.arange(184, hgdp_sgdp_ancients.num_populations),
                )
            ],
            axis=0,
            return_counts=True,
        )

        ax.scatter(
            unique_hgdp_locations[0][:, 1],
            unique_hgdp_locations[0][:, 0],
            transform=ccrs.PlateCarree(),
            s=unique_hgdp_locations[1] * 2,
            label="HGDP",
            alpha=0.85,
            zorder=3,
        )
        ax.scatter(
            jitter(unique_sgdp_locations[0][:, 1]),
            jitter(unique_sgdp_locations[0][:, 0]),
            transform=ccrs.PlateCarree(),
            s=unique_sgdp_locations[1] * 2,
            marker="s",
            label="SGDP",
            alpha=0.85,
            zorder=3,
        )
        ax.scatter(
            unique_ancient_locations[0][:, 1],
            unique_ancient_locations[0][:, 0],
            transform=ccrs.PlateCarree(),
            s=unique_ancient_locations[1] * 2,
            marker="*",
            label="Ancient",
            alpha=0.85,
            zorder=3,
        )

        lgnd = ax.legend(loc="lower left", fontsize=15)
        lgnd.legendHandles[0]._sizes = [200]
        lgnd.legendHandles[1]._sizes = [200]
        lgnd.legendHandles[2]._sizes = [200]
        self.save(self.name)


class PopulationAncestors(Figure):
    """
    Figure 4b: Plot average position of ancestors of each population
    """

    name = "population_ancestors"
    data_path = "data"
    filename = [
        "avg_pop_ancestral_location_LATS",
        "avg_pop_ancestral_location_LONGS",
        "num_ancestral_lineages",
    ]
    delimiter = ","
    header = None

    def colorline(self, x, y, z, transform, cmap, norm, ax, linewidth=3, alpha=1.0):
        """
        This function is from:
        http://nbviewer.ipython.org/github/dpsanders/matplotlib-examples/blob/master/colorline.ipynb
        http://matplotlib.org/examples/pylab_examples/multicolored_line.html

        Plot a colored line with coordinates x and y
        Optionally specify colors in the array z
        Optionally specify a colormap, a norm function and a line width
        """

        # Default colors equally spaced on [0,1]:
        if z is None:
            z = np.linspace(0.0, 1.0, len(x))

        # Special case if a single number:
        if not hasattr(z, "__iter__"):  # to check for numerical input -- this is a hack
            z = np.array([z])

        z = np.asarray(z)

        segments = self.make_segments(x, y)

        lc = matplotlib.collections.LineCollection(
            segments,
            array=z,
            cmap=cmap,
            norm=norm,
            linewidth=linewidth,
            alpha=alpha,
            transform=transform,
        )

        ax.add_collection(lc)

        return lc

    def make_segments(self, x, y):
        """
        This function is from:
            https://nbviewer.jupyter.org/github/dpsanders/matplotlib-examples/blob/master/colorline.ipynb
        http://matplotlib.org/examples/pylab_examples/multicolored_line.html

        Create list of line segments from x and y coordinates, in the correct format
        for LineCollection: an array of the form numlines x (points per line) x 2 (x
        and y) array
        """

        points = np.array([x, y]).T.reshape(-1, 1, 2)
        segments = np.concatenate([points[:-1], points[1:]], axis=1)

        return segments

    def plot(self):
        lat_list = self.data[0].to_numpy()
        long_list = self.data[1].to_numpy()
        num_ancestral_lineages = self.data[2].to_numpy()
        print(num_ancestral_lineages)
        # Remove samples in 1kg
        hgdp_sgdp_ancients = ts.simplify(
            np.where(
                ~np.isin(ts.tables.nodes.population[ts.samples()], np.arange(54, 80))
            )[0]
        )
        fig = plt.figure(figsize=(16, 10))
        ax = plt.axes(projection=ccrs.Robinson())
        ax.coastlines(linewidth=0.1)
        ax.add_feature(cartopy.feature.LAND, facecolor="lightgray")
        ax.set_global()
        ax.set_extent([-170, 180, -40, 90], crs=ccrs.Geodetic())
        time_windows_smaller = np.concatenate(
            [np.array([0]), np.logspace(3.5, 11, num=40, base=2.718)]
        )
        for population in np.arange(0, 55):
            pop_size = np.sum(hgdp_sgdp_ancients.tables.nodes.population == population)
            result_colorline = self.colorline(
                long_list[population],
                lat_list[population],
                np.linspace(0, 1, len(long_list)),
                cmap=plt.get_cmap("plasma_r"),
                norm=plt.Normalize(0.0, 1.0),
                linewidth=0.002 * (num_ancestral_lineages[population] / pop_size),
                transform=ccrs.Geodetic(),
                ax=ax,
            )
            cax = fig.add_axes(
                [ax.get_position().x0, ax.get_position().y0 - 0.1, 0.78, 0.05]
            )
            cbar = fig.colorbar(result_colorline, cax=cax, orientation="horizontal")

            cbar.set_label(label="Time in Years", size=20)
            cbar.ax.set_xticklabels(
                25 * np.round(time_windows_smaller[[0, 4, 8, 12, 16, 20]])
            )
        self.save(self.name)


class WorldDensity(Figure):
    """
    Figure 4c: World map with all ancestors plotted at six timepoints
    """

    name = "world_density"
    data_path = "data"
    filename = ["hgdp_sgdp_ancients_ancestor_coordinates"]
    delimiter = " "
    header = None

    def plot(self):
        locations = self.data[0].to_numpy()
        # Remove samples in 1kg
        ts = ts.simplify(
            np.where(
                ~np.isin(ts.tables.nodes.population[ts.samples()], np.arange(54, 80))
            )[0]
        )
        times = ts.tables.nodes.time[:]
        for time in [100, 1000, 2240, 5600, 11200, 33600]:
            _ = plt.figure(figsize=(15, 6))
            ax = plt.axes(projection=ccrs.Robinson())
            ax.set_global()
            ax.coastlines()
            ax.add_feature(cartopy.feature.LAND)
            edges = np.logical_and(
                times[ts.tables.edges.child] <= time,
                times[ts.tables.edges.parent] > time,
            )
            time_slice_child = ts.tables.edges.child[edges]
            time_slice_parent = ts.tables.edges.parent[edges]
            edge_lengths = times[time_slice_parent] - times[time_slice_child]
            weight_parent = 1 - ((times[time_slice_parent] - time) / edge_lengths)
            weight_child = 1 - ((time - times[time_slice_child]) / edge_lengths)
            lat_arr = np.vstack(
                [locations[time_slice_parent][:, 0], locations[time_slice_child][:, 0]]
            ).T
            long_arr = np.vstack(
                [locations[time_slice_parent][:, 1], locations[time_slice_child][:, 1]]
            ).T
            weights = np.vstack([weight_parent, weight_child]).T
            lats, longs = utility.vectorized_weighted_geographic_center(
                lat_arr, long_arr, weights
            )
            avg_locations = np.array([lats, longs]).T
            xynps = ax.projection.transform_points(
                ccrs.Geodetic(), avg_locations[:, 1], avg_locations[:, 0]
            )
            h = ax.hist2d(
                xynps[:, 0], xynps[:, 1], bins=100, zorder=10, alpha=0.5, cmin=10
            )
            _ = plt.colorbar(h[3], ax=ax, shrink=0.7, format="%.1f", pad=0.02)
            ax.set_global()
            plt.title(str(xynps.shape[0]) + " Ancestral Lineages", fontsize=20)
            self.save(self.name + "_" + str(time))


class AncientDescent(Figure):
    """
    Parent class for all ancient descent figures
    """

    def __init__(self):
        reference_sets = pickle.load(open("data/combined_ts_reference_sets.p", "rb"))
        ref_set_map = np.loadtxt("data/combined_ts_reference_set_map.csv").astype(int)
        pop_names = np.loadtxt("data/combined_ts_pop_names.csv", dtype="str")
        regions = np.loadtxt("data/combined_ts_regions.csv", delimiter=",", dtype="str")

    def plot_total_median_descent(
        self,
        proxy_node_age,
        exclude_pop_names,
        normalised_descendants,
        descent_sum_sample,
        axis_label,
        filename,
    ):
        # Remove populations which should not be plotted
        # For example, don't plot other archaics as scale will be off
        exclude_pop = ~np.in1d(self.pop_names, exclude_pop_names)
        index = np.where(exclude_pop)[0]
        # Determine population level descent from ancients
        vals = np.sum(normalised_descendants, axis=0)[exclude_pop]
        vals = pd.Series(vals, index=index)
        median_descent = {}
        for pop in index:
            median_descent[pop] = descent_sum_sample[self.reference_sets[pop]]
        median_descent = pd.Series(median_descent)
        reference_set_lens = np.array([len(ref_set) for ref_set in self.reference_sets])
        df = pd.DataFrame(
            {
                "descent": vals,
                "regions": self.regions[exclude_pop],
                "populations": self.pop_names[exclude_pop],
                "colors": [region_colors[reg] for reg in self.regions[exclude_pop]],
                "population_size": reference_set_lens[exclude_pop],
                "median_descent": median_descent,
            },
            index=index,
        )
        df = df.sort_values(["regions", "descent"])
        df = df[df["descent"] > 0.00003]
        fig, axes = plt.subplots(
            2, 1, figsize=(55, 10), sharex=True, gridspec_kw={"wspace": 0, "hspace": 0}
        )
        total = 0
        for region in np.unique(df["regions"]):
            x_value = np.arange(np.sum(df["regions"] == region)) + 1 + total
            axes[0].bar(
                x_value,
                df[df["regions"] == region]["descent"],
                color=df[df["regions"] == region]["colors"],
            )
            total += np.sum(df["regions"] == region)

        axes[0].set_xticks([])
        axes[0].set_yticklabels(axes[0].get_yticks(), size=16)
        axes[0].yaxis.set_major_formatter(matplotlib.ticker.FormatStrFormatter("%.3f"))
        axes[0].set_ylabel(
            "Normalised Descent from \n" + axis_label + "-like Ancestry", size=19
        )
        boxes = axes[1].boxplot(df["median_descent"].to_numpy())
        for color, box in zip(df["colors"], boxes["boxes"]):
            box.set_color(color)
        yticks = axes[1].get_yticks()
        axes[1].set_yticklabels([int(abs(tick)) for tick in yticks], size=16)

        major_tick_label = np.unique(df["regions"], return_index=True)

        axes[1].set_xticks(1 + np.arange(0, df.shape[0]))
        pop_labels = [
            pop + " (" + str(pop_size) + ")"
            for pop, pop_size in zip(df["populations"], df["population_size"])
        ]
        axes[1].set_xticklabels(pop_labels, rotation=90, size=18)

        axes[1].set_xlim(0, df.shape[0] + 1)
        axes[1].set_ylabel(
            "Total Length of " + axis_label + "-\n like Ancestry (Kb)", size=19
        )

        pos = np.concatenate([major_tick_label[1], [df.shape[0]]]) / df.shape[0]
        pos = np.array((pos[1:] + pos[:-1]) / 2) - np.repeat(
            0.01, len(pos) - 1
        )  # - np.array([0.01, 0.0, 0.0, 0.0, 0.0, 0.0, 0.0])
        for index, cur_pos in enumerate(pos):
            axes[0].text(
                cur_pos,
                0.85,
                major_tick_label[0][index],
                transform=axes[0].transAxes,
                size=24,
            )
        axes[1].xaxis.grid(alpha=0.5)
        self.save(filename)

    def plot_haplotype_linkage(self, df, children, descendants, filename):
        cmap = matplotlib.colors.ListedColormap(["white", "black"])
        fig = plt.figure(figsize=(40, 20))
        Y = scipy.cluster.hierarchy.linkage(df, method="average")
        Z2 = scipy.cluster.hierarchy.dendrogram(Y, orientation="left", no_plot=True)
        idx1 = np.array(Z2["leaves"][:])
        region_matrix = fig.add_axes([0.0, 0.1, 0.04, 0.6])

        num_rows = len(idx1)
        height = [1 / num_rows for descent in range(num_rows)]
        errorboxes = []

        facecolors = [
            region_colors[region]
            for region in self.regions[self.ref_set_map[descendants[idx1]]]
        ]

        for x, y, xe, ye in zip(
            np.repeat(0, num_rows),
            list(reversed(np.arange(0, 1, 1 / num_rows))),
            np.repeat(1, num_rows),
            height,
        ):
            rect = matplotlib.patches.Rectangle((x, y), xe, ye)
            errorboxes.append(rect)

        region_matrix.add_collection(
            matplotlib.collections.PatchCollection(errorboxes, facecolor=facecolors)
        )
        region_matrix.set_xticklabels([])
        region_matrix.set_yticklabels([])
        haplo_matrix_1 = fig.add_axes([0.04, 0.1, 0.45, 0.6])
        # D = children[descendants][idx1]
        D = children[idx1]
        _ = haplo_matrix_1.imshow(
            D[:, :25000], aspect="auto", origin="upper", cmap=cmap
        )
        haplo_matrix_1.set_xticks(np.arange(0, 25000, 5000))
        haplo_matrix_1.set_xticklabels(np.arange(0, 25000, 5000) / 1000, size=18)
        haplo_matrix_1.set_yticklabels([])
        haplo_matrix_1.grid({"color": "lightgray"})
        haplo_matrix_2 = fig.add_axes([0.51, 0.1, 0.45, 0.6])
        _ = haplo_matrix_2.imshow(
            D[:, 30000:], aspect="auto", origin="upper", cmap=cmap
        )
        haplo_matrix_2.set_xticks(np.concatenate([np.arange(0, 35000, 5000), [34444]]))
        haplo_matrix_2.set_xticklabels(
            np.concatenate([np.arange(30000, 65000, 5000) / 1000, [64]]), size=18
        )

        haplo_matrix_2.yaxis.set_label_position("right")
        haplo_matrix_2.yaxis.tick_right()
        haplo_matrix_2.grid({"color": "lightgray"})
        fig.text(0.5, 0.06, "Chromosome 20 Position (Mb)", ha="center", size=30)
        fig.text(
            0.99,
            0.4,
            "Descendant Chromosomes",
            va="center",
            rotation="vertical",
            size=30,
        )
        self.save(filename)

    def plot(self):
        descent_arr = np.genfromtxt(
            "data/combined_ts_" + self.plotname + "_descent_arr.csv", delimiter=","
        )
        descendants = self.data[0].to_numpy().ravel().astype(int)
        corrcoef_df = self.data[1]
        sample_desc_sum = self.data[2].T.to_numpy()[0]
        genomic_descent = self.data[3]
        genomic_descent = genomic_descent.set_index(genomic_descent.columns[0])
        genomic_descent.columns = genomic_descent.iloc[0]
        genomic_descent = genomic_descent[1:]
        genomic_descent.columns.name = "Population ID"
        genomic_descent = genomic_descent[
            genomic_descent.index == self.plotname.capitalize()
        ]
        corrcoef_df = corrcoef_df[1:]
        corrcoef_df = corrcoef_df.set_index(corrcoef_df.columns[0])
        self.plot_total_median_descent(
            self.proxy_time,
            self.exclude_pop_names,
            genomic_descent,
            sample_desc_sum,
            self.plotname.capitalize(),
            self.plotname + "_median_descent",
        )
        self.plot_haplotype_linkage(
            corrcoef_df, descent_arr, descendants, self.plotname + "_haplotpyes"
        )


class AfanasievoDescent(AncientDescent):
    """
    Find Descendants of the Afanasievo Sons
    """

    name = "afanasievo_descent"
    data_path = "data"
    filename = [
        "combined_ts_afanasievo_descendants",
        "combined_ts_afanasievo_corrcoef_df",
        "combined_ts_afanasievo_sample_desc_sum",
        "combined_ts_ancient_descendants",
    ]
    header = None
    plotname = "afanasievo"
    proxy_time = 164.01
    exclude_pop_names = ["Afanasievo"]


class VindijaDescent(AncientDescent):
    """
    Find Descendants of the Vindija Neanderthal
    """

    name = "vindija_descent"
    data_path = "data"
    filename = [
        "combined_ts_vindija_descendants",
        "combined_ts_vindija_corrcoef_df",
        "combined_ts_vindija_sample_desc_sum",
        "combined_ts_ancient_descendants",
    ]
    header = None
    plotname = "vindija"
    proxy_time = 2000.01
    exclude_pop_names = ["Vindija"]


class DenisovanDescent(AncientDescent):
    """
    Find Descendants of the Denisovan
    """

    name = "denisovan_descent"
    data_path = "data"
    filename = [
        "combined_ts_denisovan_descendants",
        "combined_ts_denisovan_corrcoef_df",
        "combined_ts_denisovan_sample_desc_sum",
        "combined_ts_ancient_descendants",
    ]
    header = None
    plotname = "denisovan"
    proxy_time = 2556.01
    exclude_pop_names = ["Denisovan"]


class ChagyrskayaDescent(AncientDescent):
    """
    Find Descendants of the Chagyrskaya
    """

    name = "chagyrskaya_descent"
    data_path = "data"
    filename = [
        "combined_ts_chagyrskaya_descendants",
        "combined_ts_chagyrskaya_corrcoef_df",
        "combined_ts_chagyrskaya_sample_desc_sum",
        "combined_ts_ancient_descendants",
    ]
    header = None
    plotname = "chagyrskaya"
    proxy_time = 3200.01
    exclude_pop_names = ["Chagyrskaya", "Vindija", "Denisovan"]


class AltaiDescent(AncientDescent):
    """
    Find Descendants of the Altai
    """

    name = "altai_descent"
    data_path = "data"
    filename = [
        "combined_ts_altai_descendants",
        "combined_ts_altai_corrcoef_df",
        "combined_ts_altai_sample_desc_sum",
        "combined_ts_ancient_descendants",
    ]
    header = None
    plotname = "altai"
    proxy_time = 4400.01
    exclude_pop_names = ["Altai", "Chagyrskaya", "Vindija", "Denisovan"]


class SiteLinkageAndQuality(Figure):
    """
    Plot proportion of sites with low quality or linkage as a function of the number
    of mutations at those sites.
    """

    name = "ld_quality_by_mutations"

    def gen_log_space(self, limit, n):
        result = [1]
        ratio = (float(limit) / result[-1]) ** (1.0 / (n - len(result)))
        while len(result) < n:
            next_value = result[-1] * ratio
            if next_value - result[-1] >= 1:
                # desired state - next_value will be a different integer
                result.append(next_value)
            else:
                # problem! same integer. we need to find next_value by artificially incrementing previous value
                result.append(result[-1] + 1)
                # recalculate the ratio so that the remaining values will scale correctly
                ratio = (float(limit) / result[-1]) ** (1.0 / (n - len(result)))
        # round, re-adjust to 0 indexing
        return np.array(list(map(lambda x: round(x) - 1, result)), dtype=np.uint64)

    def plot(self):

        client = dask.distributed.Client(
            dashboard_address="localhost:22222",
            processes=False,
        )

        haploid = ts.genotype_matrix()
        haploid = da.from_array(haploid, chunks=(10000, haploid.shape[1]))
        # Convert to bi-allelic
        haploid[haploid > 1] = 1

        # Calculate AF
        alt_count = (haploid == 1).sum(axis=1)
        af = (alt_count / haploid.shape[1]).astype(np.float32)
        af = af.compute()

        # Filter sites by AF
        sites_to_keep = np.logical_and(af >= 0.01, af <= 0.99)
        f_haploid_gt = haploid[sites_to_keep]

        @numba.jit(nopython=True, nogil=True, fastmath=True)
        def ld(site_a, site_b):
            rr, ra, ar, aa = (0, 0, 0, 0)
            for j in range(len(site_a)):
                f = site_a[j]
                c = site_b[j]
                if f == 0:
                    if c == 0:
                        rr += 1
                    elif c == 1:
                        ra += 1
                elif f == 1:
                    if c == 0:
                        ar += 1
                    elif c == 1:
                        aa += 1
            s = rr + ra + ar + aa
            if s > 0:
                rr = rr / s
                ra = ra / s
                ar = ar / s
                aa = aa / s
                D = (rr * aa) - (ra * ar)
                # D_max = min((r0 * a1), (r1 * a0))
                # D_prime = D / D_max
                m = (rr + ra) * (rr + ar) * (aa + ar) * (aa + ra)
                if m > 0:
                    r_squared = (D / math.sqrt(m)) ** 2
                    return r_squared
            return np.nan

        # For a given region sum the LD for each site in a 100-site window around that site
        @numba.guvectorize(
            ["void(int8[:,:], float32[:])"],
            "(variants,samples)->(variants)",
            nopython=True,
        )
        def ld_window_sum(region, ld_out):
            for i in range(len(region)):
                ld_out[i] = 0
            for i in range(len(region) - 50):
                for j in range(50):
                    ld_ij = ld(region[i], region[i + j])
                    ld_out[i] = ld_out[i] + ld_ij
                    ld_out[i + j] = ld_out[i + j] + ld_ij

        window_ld = da.overlap.map_overlap(
            ld_window_sum,
            f_haploid_gt.rechunk((9995, f_haploid_gt.chunks[1])),
            depth=50,
            boundary=np.nan,
            drop_axis=1,
            dtype=np.float32,
        ).compute()

        ld = np.full((len(haploid),), np.nan)
        ld[sites_to_keep] = window_ld

        # From https://www.internationalgenome.org/announcements/genome-accessibility-masks/
        mask_chr20 = SeqIO.index("data/20160622.chr20.mask.fasta", "fasta")["chr20"].seq
        mask = []
        for site in ts.tables.sites:
            mask.append(mask_chr20[int(site.position) - 1])
        mask = np.asarray(mask, dtype="U1")

        muts_per_site = np.unique(ts.tables.mutations.site, return_counts=True)[1]

        masked = mask != "P"
        low_ld = ld < 10
        no_ld = np.isnan(ld)

        total_hist, bin_edges = np.histogram(
            muts_per_site,
            bins=self.gen_log_space(1000, 50)[1:],
        )
        masked_hist, bins = np.histogram(muts_per_site[masked], bins=bin_edges)
        prop_masked_hist = masked_hist / total_hist
        ld_hist, bins = np.histogram(muts_per_site[low_ld], bins=bin_edges)
        prop_ld_hist = ld_hist / total_hist
        neither_hist, bins = np.histogram(
            muts_per_site[np.logical_and(~masked, ~low_ld)],
            bins=bin_edges,
        )
        prop_neither_hist = neither_hist / total_hist

        fig, ax = plt.subplots()
        fig.patch.set_facecolor("white")
        ax.plot(
            bin_edges[:-1],
            prop_masked_hist,
            drawstyle="steps",
            label="Low quality",
            color="red",
        )
        ax.plot(
            bin_edges[:-1],
            prop_ld_hist,
            drawstyle="steps",
            label="Low linkage",
            color="orange",
        )
        ax.plot(
            bin_edges[:-1],
            prop_neither_hist,
            drawstyle="steps",
            label="Neither",
            color="green",
        )
        ax.legend(prop={"size": 10})
        ax.set_ylabel("Proportion of sites")
        ax.set_xlabel("Number of mutations at site")
        ax.set_xlim(0, 500)
        fig.savefig("figures/ld_quality_by_mutations.eps")


class AncestryVideo(Figure):
    """
    Geography of all ancestors
    """

    name = "ancestry_video"
    data_path = "data"
    filename = ["hgdp_sgdp_ancients_ancestor_coordinates"]
    delimiter = " "
    header = None

    def mix_colors(self, color1_arr, color2_arr):
        new_color = np.zeros((color1_arr.shape[0], 3))
        new_color[:, 0] = (color1_arr[:, 0] + color2_arr[:, 0]) / 2
        new_color[:, 1] = (color1_arr[:, 1] + color2_arr[:, 1]) / 2
        new_color[:, 2] = (color1_arr[:, 2] + color2_arr[:, 2]) / 2
        return new_color

    def plot(self):
        locations = self.data[0].to_numpy()
        ts_no_tgp = ts.simplify(
            np.where(
                ~np.isin(ts.tables.nodes.population[ts.samples()], np.arange(54, 80))
            )[0]
        )
        tables = ts.tables
        times = tables.nodes.time[:]
        reference_sets = []
        population_names = []
        pop_region_map = []
        regions = []
        for pop in ts_no_tgp.populations():
            reference_sets.append(
                np.where(tables.nodes.population == pop.id)[0].astype(np.int32)
            )
            name = json.loads(pop.metadata.decode())["name"]
            population_names.append(name)
            if name in sgdp_region_map:
                region = sgdp_region_map[name]
            elif name in hgdp_region_map:
                region = hgdp_region_map[name]
                if region == "Europe":
                    region = "West Eurasia"
            elif name == "Afanasievo":
                region = "Central Asia/Siberia"
            else:
                region = "Archaics"
            regions.append(region)
            pop_region_map.append(region)
        descendants = ts_no_tgp.mean_descendants(reference_sets)
        regions = set(regions)
        pop_region_map = np.array(pop_region_map)
        regions = np.array(sorted(list(regions)))
        region_ancestors = collections.defaultdict(list)
        all_ancestors = []
        for region in regions:
            region_ancestors[region] = np.where(
                np.any(
                    descendants[:, np.where(pop_region_map == region)[0]] != 0, axis=1
                )
            )[0]
            all_ancestors.append(region_ancestors[region])

        region_unique = collections.defaultdict(list)
        for region, ancestors in region_ancestors.items():
            region_unique[region] = ancestors
            for cur_region, ancestors in region_ancestors.items():
                if cur_region != region:
                    region_unique[region] = region_unique[region][
                        ~np.isin(region_unique[region], ancestors)
                    ]

        ancestor_colors = np.full(
            (ts_no_tgp.num_nodes, 3),
            matplotlib.colors.to_rgb(
                matplotlib.colors.get_named_colors_mapping()["black"]
            ),
        )
        # colors = get_tgp_hgdp_sgdp_region_colors()
        for region, ancestors in region_unique.items():
            if region == "Archaics":
                region_colors[region] = region_colors["Ancients"]
                region = "Ancients"
            ancestor_colors[ancestors] = region_colors[region]

        region_unique = collections.defaultdict(list)
        ancestor_by_region = np.zeros((ts_no_tgp.num_nodes, len(regions)))
        for i, (region, ancestors) in enumerate(region_ancestors.items()):
            region_unique[region] = ancestors
            ancestor_colors[ancestors] = region_colors[region]
            ancestor_by_region[ancestors, i] = 1
            for cur_region, cur_ancestors in region_ancestors.items():
                if cur_region != region:
                    overlap = ancestors[np.isin(ancestors, cur_ancestors)]
                    ancestor_colors[overlap] = self.mix_colors(
                        ancestor_colors[overlap],
                        np.tile(region_colors[cur_region], len(overlap)).reshape(
                            len(overlap), 3
                        ),
                    )
                    ancestor_by_region[ancestors, i] = 1
        ancestor_colors[np.where(ancestor_colors > 1)] = 0

        time_locations = []
        logtime = np.exp(np.geomspace(np.log(100), np.log(np.max(times)), 384))
        lintime = np.linspace(0, logtime[0], 64)[:-1]

        time_intervals_log = np.concatenate([lintime, logtime])
        ancestor_children = []
        for time in time_intervals_log:
            edges = np.logical_and(
                times[ts_no_tgp.tables.edges.child] <= time,
                times[ts_no_tgp.tables.edges.parent] > time,
            )
            time_slice_child = ts_no_tgp.tables.edges.child[edges]
            time_slice_parent = ts_no_tgp.tables.edges.parent[edges]
            ancestor_children.append(time_slice_child)
            edge_lengths = times[time_slice_parent] - times[time_slice_child]
            weight_parent = 1 - ((times[time_slice_parent] - time) / edge_lengths)
            weight_child = 1 - ((time - times[time_slice_child]) / edge_lengths)
            lat_arr = np.vstack(
                [locations[time_slice_parent][:, 0], locations[time_slice_child][:, 0]]
            ).T
            long_arr = np.vstack(
                [locations[time_slice_parent][:, 1], locations[time_slice_child][:, 1]]
            ).T
            weights = np.vstack([weight_parent, weight_child]).T
            lats, longs = utility.vectorized_weighted_geographic_center(
                lat_arr, long_arr, weights
            )
            avg_locations = np.array([lats, longs]).T
            time_locations.append(avg_locations)

        fig = plt.figure(figsize=(10, 6))
        ax = plt.axes(projection=ccrs.Robinson(central_longitude=41))

        ax.set_global()
        ax.coastlines(linewidth=0.1)
        ax.add_feature(cartopy.feature.LAND, facecolor="lightgray")

        xynps = ax.projection.transform_points(
            ccrs.Geodetic(), time_locations[0][:, 1], time_locations[0][:, 0]
        )
        scat = ax.scatter(
            xynps[:, 0],
            xynps[:, 1],
            s=0.05,
            alpha=0.1,
            c=ancestor_colors[ancestor_children[0]][:],
        )

        def animate(i):
            #############
            # Code to plot individual ancestors
            xynps = ax.projection.transform_points(
                ccrs.Geodetic(), time_locations[i][:, 1], time_locations[i][:, 0]
            )
            scat.set_offsets(np.c_[xynps[:, 0], xynps[:, 1]])
            scat.set_color(c=ancestor_colors[ancestor_children[i]][:])
            #############
            plt.title(str(int(np.round(time_intervals_log[i] * 25, -2))) + " Years Ago")

        # prevlayers = [h]
        anim = FuncAnimation(
            fig, animate, interval=90, frames=len(time_intervals_log), repeat=True
        )
        self.save(self.name, animation=anim)


class Timeline(Figure):
    """
    Timeline for Ancestry Map
    """

    name = "timeline"
    data_path = None
    filename = None

    def plot(self):
        times = ts.tables.nodes.time[:]
        fig, ax = plt.subplots(2, 1, figsize=(10, 1))
        fig = plt.figure(figsize=(10, 1))
        spec = fig.add_gridspec(ncols=1, nrows=2, height_ratios=[1, 0.1])
        ax = fig.add_subplot(spec[0])
        dummy = fig.add_subplot(spec[1])
        dummy.axis("off")
        ax.set_yticks([])
        logtime = np.exp(np.geomspace(np.log(100), np.log(np.max(times)), 384))
        lintime = np.linspace(0, logtime[0], 64)[:-1]
        time_intervals_log = np.concatenate([lintime, logtime])
        vline = ax.axvline(time_intervals_log[0], linewidth=11, color="grey")
        text = ax.text(
            time_intervals_log[0] + (time_intervals_log[0] * 0.5),
            0.5,
            str(int(np.round(time_intervals_log[0] * 25, -1)))
            + " Years \n"
            + "("
            + str(int(np.round(time_intervals_log[0], -1)))
            + " Generations)",
        )
        ax.set_xscale("log")
        ax.set_xlim(time_intervals_log[1], time_intervals_log[-1])
        ax.tick_params(labelsize=10)

        def animate(i):
            vline.set_xdata(time_intervals_log[i])
            text.set_text(
                str(int(np.round(time_intervals_log[i] * 25, -2)))
                + " Years \n"
                + "("
                + str(int(np.round(time_intervals_log[i], -2)))
                + " Generations)"
            )
            text.set_position(
                time_intervals_log[i] + (time_intervals_log[i] * 0.5), 0.5
            )

        anim = FuncAnimation(
            fig, animate, interval=90, frames=len(time_intervals_log), repeat=True
        )
        self.save(self.name, animation=anim)


######################################
#
# Helper functions
#
######################################


def get_subclasses(cls):
    for subclass in cls.__subclasses__():
        yield from get_subclasses(subclass)
        yield subclass


def latex_float(f):
    """
    Return an exponential number in nice LaTeX form.
    In titles etc for plots this needs to be encased in $ $ signs, and r'' strings used
    """
    float_str = "{0:.2g}".format(f)
    if "e" in float_str:
        base, exponent = float_str.split("e")
        return r"{0} \times 10^{{{1}}}".format(base, int(exponent))
    else:
        return float_str


######################################
#
# Main
#
######################################


def main():
    figures = list(get_subclasses(Figure))

    name_map = {fig.name: fig for fig in figures if fig.name is not None}

    parser = argparse.ArgumentParser(description="Make the plots for specific figures.")
    parser.add_argument(
        "name",
        type=str,
        help="figure name",
        choices=sorted(list(name_map.keys()) + ["all"]),
    )

    args = parser.parse_args()
    if args.name == "all":
        for _, fig in name_map.items():
            if fig in figures:
                fig().plot()
    else:
        fig = name_map[args.name]()
        fig.plot()


if __name__ == "__main__":
    main()<|MERGE_RESOLUTION|>--- conflicted
+++ resolved
@@ -2356,532 +2356,6 @@
         self.save(self.name)
 
 
-<<<<<<< HEAD
-=======
-class TsdateIterationAccuracy(NeutralSimulatedMutationAccuracy):
-    """
-    Plot figure showing accuracy of tsdate iteration
-    """
-
-    name = "tsdate_iter_neutral_simulated_mutation_accuracy"
-    data_path = "simulated-data"
-    filename = ["tsdate_iteration_neutral_simulated_mutation_accuracy_mutations"]
-
-    def plot(self):
-        df = self.data[0]
-        with sns.axes_style("white"):
-            fig, ax = plt.subplots(
-                nrows=3, ncols=2, figsize=(12, 12), sharex=True, sharey=True
-            )
-            # We can only plot comparable mutations, so remove all rows where NaNs exist
-            df = df.dropna()
-
-            ax[0, 0].set_xscale("log")
-            ax[0, 0].set_yscale("log")
-            ax[0, 0].set_xlim(1, 2e5)
-            ax[0, 0].set_ylim(1, 2e5)
-
-            # tsdate on true tree
-            self.mutation_accuracy(
-                ax[0, 0],
-                df["simulated_ts"],
-                df["tsdate"],
-                "tsdate (using true topology)",
-            )
-            # tsdate on true tree
-            self.mutation_accuracy(
-                ax[0, 1],
-                df["simulated_ts"],
-                df["tsdate_1stiter"],
-                "tsdate (using true topology) 1 iteration",
-            )
-            # tsdate on true tree
-            self.mutation_accuracy(
-                ax[1, 0],
-                df["simulated_ts"],
-                df["tsdate_2nditer"],
-                "tsdate (using true topology) 2 iteration",
-            )
-
-            # tsdate on inferred tree
-            self.mutation_accuracy(
-                ax[1, 1], df["simulated_ts"], df["tsdate_inferred"], "tsinfer + tsdate"
-            )
-            # tsdate on inferred tree
-            self.mutation_accuracy(
-                ax[2, 0],
-                df["simulated_ts"],
-                df["tsdate_inferred_1stiter"],
-                "tsinfer + tsdate",
-            )
-            # tsdate on inferred tree
-            self.mutation_accuracy(
-                ax[2, 1],
-                df["simulated_ts"],
-                df["tsdate_inferred_2nditer"],
-                "tsinfer + tsdate",
-            )
-
-            self.save(self.name)
-
-
-class OoaChr20SimulatedMutationAccuracy(NeutralSimulatedMutationAccuracy):
-    """"""
-
-    name = "ooa_chr20_simulated_mutation_accuracy"
-    data_path = "simulated-data"
-    filename = [
-        "chr20_simulated_mutation_accuracy_mutations",
-        "chr20_simulated_mutation_accuracy_kc_distances",
-        "chr20_simulated_mutation_accuracy_error_mutations",
-        "chr20_simulated_mutation_accuracy_error_kc_distances",
-        "chr20_simulated_mutation_accuracy_anc_error_mutations",
-        "chr20_simulated_mutation_accuracy_anc_error_kc_distances",
-    ]
-
-    def plot(self):
-        df = self.data[0]
-        kc_distances = self.data[1]
-        kc_distances = kc_distances.set_index(kc_distances.columns[0])
-        error_df = self.data[2]
-        error_kc = self.data[3]
-        error_kc = error_kc.set_index(error_kc.columns[0])
-        anc_error_df = self.data[4]
-        anc_error_kc = self.data[5]
-        anc_error_kc = anc_error_kc.set_index(anc_error_kc.columns[0])
-
-        f, axes = plt.subplots(
-            ncols=3,
-            nrows=5,
-            sharex=True,
-            sharey=True,
-            gridspec_kw={
-                "wspace": 0.1,
-                "hspace": 0.1,
-                "width_ratios": [1, 1, 1],
-                "height_ratios": [1, 0.1, 1, 1, 1],
-            },
-            figsize=(15, 20),
-        )
-        axes[0, 0].axis("off")
-        axes[0, 2].axis("off")
-        for i in range(0, 3):
-            axes[1, i].axis("off")
-
-        axes[0, 0].set_xscale("log")
-        axes[0, 0].set_yscale("log")
-        axes[0, 0].set_xlim(1, 2e5)
-        axes[0, 0].set_ylim(1, 2e5)
-        x0, x1 = axes[0, 0].get_xlim()
-        y0, y1 = axes[0, 0].get_ylim()
-        axes[0, 1].set_title("tsdate using Simulated Topology")
-        axes[2, 0].set_title("No Error")
-        axes[2, 1].set_title("Empirical Error")
-        axes[2, 2].set_title("Empirical Error + 1% Ancestral State Error")
-        row_labels = ["tsdate", "", "tsinfer + tsdate", "Relate", "GEVA"]
-        for (i, name), j, color in zip(
-            enumerate(row_labels), [1, 2, 2, 2, 2], ["Blue", "", "Blue", "Green", "Red"]
-        ):
-            axes[i, j].set_ylabel(name, rotation=90, color=color, size=20)
-            axes[i, j].yaxis.set_label_position("right")
-
-        self.mutation_accuracy(
-            axes[0, 1],
-            df["simulated_ts"][df["tsdate"] > 0],
-            df["tsdate"][df["tsdate"] > 0],
-            "",
-            kc_distance_1=np.mean(kc_distances.loc[1]["tsdate"]),
-        )
-        for col, (df, kc) in enumerate(
-            zip([df, error_df, anc_error_df], [kc_distances, error_kc, anc_error_kc])
-        ):
-            # tsdate on inferred tree
-            tsdate_inferred_viable = np.logical_and(
-                df["tsdate_inferred"] > 0, df["simulated_ts"] > 0
-            )
-            self.mutation_accuracy(
-                axes[2, col],
-                df["simulated_ts"][tsdate_inferred_viable],
-                df["tsdate_inferred"][tsdate_inferred_viable],
-                "",
-                kc_distance_0=np.mean(kc_distances.loc[0]["tsdate_inferred"]),
-                kc_distance_1=np.mean(kc_distances.loc[1]["tsdate_inferred"]),
-            )
-
-            # Relate accuracy
-            relate_ages_viable = np.logical_and(
-                df["simulated_ts"] > 0,
-                np.logical_and(~np.isnan(df["relate_reage"]), df["relate_reage"] > 0),
-            )
-            self.mutation_accuracy(
-                axes[3, col],
-                df["simulated_ts"][relate_ages_viable],
-                df["relate_reage"][relate_ages_viable],
-                "",
-                kc_distance_0=np.mean(kc_distances.loc[0]["relate"]),
-                kc_distance_1=np.mean(kc_distances.loc[1]["relate"]),
-            )
-
-            # GEVA accuracy
-            self.mutation_accuracy(
-                axes[4, col],
-                df["simulated_ts"][~np.isnan(df["geva"])],
-                df["geva"][~np.isnan(df["geva"])],
-                "",
-            )
-
-        f.text(0.5, 0.05, "True Time", ha="center", size=25)
-        f.text(0.08, 0.5, "Estimated Time", va="center", rotation="vertical", size=25)
-
-        self.save(self.name)
-
-
-class TmrcaClustermap(Figure):
-    """
-    Plot the TMRCA clustermap (Figure 2)
-    """
-
-    name = "tmrca_clustermap"
-    data_path = "all-data"
-    filename = [
-        "merged_hgdp_1kg_sgdp_high_cov_ancients_chr20.dated.binned.historic.20nodes.tmrcas"
-    ]
-
-    def make_symmetric(self, df):
-        """
-        Make TMRCA dataframe symmetric
-        """
-        df_arr = df.values
-        i_upper = np.tril_indices(df.shape[0], 0)
-        df_arr[i_upper] = df_arr.T[i_upper]
-        return df
-
-    def plot(self):
-        df = self.data[0]
-        df = df.set_index(df.columns[0])
-        tmrcas = self.make_symmetric(df)
-
-        pop_names = tmrcas.columns
-        pop_names = [pop.split(".")[0] for pop in pop_names]
-        pop_names = [pop.split(" ")[0] for pop in pop_names]
-        regions = list()
-        pop_name_suffixes = list()
-        for pop in pop_names[0:54]:
-            pop_name_suffixes.append(pop + "_HGDP")
-            regions.append(hgdp_region_map[pop])
-        for pop in pop_names[54:80]:
-            pop_name_suffixes.append(pop + "_TGP")
-            regions.append(tgp_region_map[pop])
-        for pop in pop_names[80:210]:
-            pop_name_suffixes.append(pop + "_SGDP")
-            regions.append(sgdp_region_map[pop])
-        for pop in pop_names[210:]:
-            pop_name_suffixes.append(pop)
-            regions.append("Ancients")
-        pop_names = pop_name_suffixes
-        tmrcas.columns = pop_names
-        tmrcas["region"] = regions
-        tgp_origin = {pop: "white" for pop in tmrcas.columns}
-        sgdp_origin = {pop: "white" for pop in tmrcas.columns}
-        hgdp_origin = {pop: "white" for pop in tmrcas.columns}
-        ancient_origin = {pop: "white" for pop in tmrcas.columns}
-        for pop in tmrcas.columns:
-            if "TGP" in pop:
-                tgp_origin[pop] = "black"
-            elif "SGDP" in pop:
-                sgdp_origin[pop] = "black"
-            elif "HGDP" in pop:
-                hgdp_origin[pop] = "black"
-            else:
-                ancient_origin[pop] = "black"
-
-        row_colors = {}
-        region_colors["Ancients"] = "orange"
-
-        for pop_suffix, region in zip(tmrcas.columns, tmrcas["region"]):
-            row_colors[pop_suffix] = region_colors[region]
-
-        tmrcas = tmrcas.drop(columns="region")
-        tmrcas.index = tmrcas.columns
-        mergedg = tmrcas
-
-        row_colors = pd.Series(row_colors)
-        row_colors.name = "Region"
-        tgp_origin = pd.Series(tgp_origin)
-        tgp_origin.name = "TGP"
-        hgdp_origin = pd.Series(hgdp_origin)
-        hgdp_origin.name = "HGDP"
-        sgdp_origin = pd.Series(sgdp_origin)
-        sgdp_origin.name = "SGDP"
-        ancient_origin = pd.Series(ancient_origin)
-        ancient_origin.name = "Ancient"
-        col_colors = pd.concat(
-            [tgp_origin, hgdp_origin, sgdp_origin, ancient_origin], axis=1
-        )
-        mask = np.zeros_like(mergedg, dtype=np.bool)
-        mask[np.tril_indices_from(mask, k=-1)] = True
-        cg = sns.clustermap(mergedg, mask=mask, method="average")
-        mask = mask[np.argsort(cg.dendrogram_row.reordered_ind), :]
-        mask = mask[:, np.argsort(cg.dendrogram_col.reordered_ind)]
-        cg = sns.clustermap(
-            mergedg,
-            mask=mask,
-            method="average",
-            xticklabels=True,
-            yticklabels=True,
-            figsize=(30, 30),
-            rasterized=True,
-            row_colors=row_colors,
-            col_colors=col_colors,
-            cbar_pos=(0.04, 0.28, 0.04, 0.2),
-            cmap=plt.cm.inferno_r,
-            dendrogram_ratio=0.18,
-            cbar_kws=dict(orientation="vertical"),
-        )
-        cg.ax_heatmap.invert_xaxis()
-        cg.ax_heatmap.xaxis.tick_top()
-        cg.cax.tick_params(labelsize=20)
-        cg.cax.set_xlabel("Average TMRCA\n(generations)", size=20)
-
-        cg.ax_heatmap.set_xticklabels(
-            [
-                label.get_text().rsplit("_", 1)[0]
-                for label in cg.ax_heatmap.get_xmajorticklabels()
-            ],
-            fontsize=7,
-            rotation=90,
-        )
-        cg.ax_heatmap.set_yticks([])
-
-        for region, col in region_colors.items():
-            cg.ax_col_dendrogram.bar(0, 0, color=col, label=region, linewidth=0)
-
-        cg.ax_col_dendrogram.set_xlim([0, 0])
-
-        # Uncomment to Log Scale the Row Dendrogram
-        # coord = np.array(cg.dendrogram_row.dependent_coord)
-        # coord += 1
-        # coord[coord!= 0] = np.log(coord[coord!= 0] )
-        # cg.dendrogram_row.dependent_coord = coord.tolist()
-        # cg.ax_row_dendrogram.clear()
-        # cg.dendrogram_row.plot(cg.ax_row_dendrogram, {})
-
-        pos = cg.ax_col_colors.get_position()
-        cg.ax_col_colors.set_position(
-            [pos.bounds[0], pos.bounds[1], pos.bounds[2], pos.bounds[3] / 5]
-        )
-
-        pos = cg.ax_col_colors.get_position()
-        points = pos.get_points()
-        points[0][1] = points[0][1] + 0.03  # - 0.72
-        points[1][1] = points[1][1] + 0.03  # - 0.72
-        cg.ax_col_colors.set_position(matplotlib.transforms.Bbox.from_extents(points))
-        handles, labels = cg.ax_col_dendrogram.get_legend_handles_labels()
-        labels, handles = zip(*sorted(zip(labels, handles)))
-        labels = np.array(labels)
-        remove_bool = ~np.isin(labels, ["West Eurasia", "South Asia"])
-        labels[labels == "Europe"] = "Europe/West Eurasia"
-        handles = [handles[i] for i in np.where(remove_bool)[0]]
-        labels = list(np.array(labels)[remove_bool])
-        cg.ax_col_dendrogram.legend(
-            handles,
-            labels,
-            loc="lower left",
-            ncol=1,
-            fontsize=20,
-            frameon=True,
-            bbox_to_anchor=(-0.25, -4.6),
-            title="Region",
-            title_fontsize=25,
-        )
-
-        # Remove box around the legend
-        cg.ax_col_dendrogram.get_legend().get_frame().set_linewidth(0.0)
-
-        self.save(self.name)
-
-
-class InsetTmrcaHistograms(Figure):
-    """
-    Plot the three inset histograms to the clustermap in Figure 2.
-    """
-
-    name = "inset_tmrca_histograms"
-    data_path = "all-data"
-    filename = [
-        "merged_hgdp_1kg_sgdp_high_cov_ancients_chr20.dated.binned.historic.20nodes_all.tmrcas"
-    ]
-
-    def __init__(self):
-        base_name = self.filename[0]
-        hist_data = np.load(os.path.join(self.data_path, base_name + ".npz"))
-        raw_data = np.load(os.path.join(self.data_path, base_name + "_RAW.npz"))
-        raw_logtimes = raw_data[list(raw_data.keys())[0]]
-        # Make data accessible to plot code: everything under 1 generation get put at 1
-        self.raw_logtimes = np.where(np.exp(raw_logtimes) < 1, np.log(1), raw_logtimes)
-        self.raw_weights = raw_data[list(raw_data.keys())[1]]
-        self.data_rownames = hist_data["combos"]
-        super().__init__()
-
-    def plot(self):
-        df = self.data[0]
-        df = df.set_index(df.columns[0])
-        # region_colors = get_tgp_hgdp_sgdp_region_colors()
-        pop_names = df.columns
-        pop_names = [pop.split(".")[0] for pop in pop_names]
-        pop_names = np.array([pop.split(" ")[0] for pop in pop_names])
-
-        regions = list()
-        for pop in pop_names[0:54]:
-            regions.append(hgdp_region_map[pop])
-        for pop in pop_names[54:80]:
-            regions.append(tgp_region_map[pop])
-        for pop in pop_names[80:210]:
-            regions.append(sgdp_region_map[pop])
-        for _ in pop_names[210:]:
-            regions.append("Ancients")
-        regions = np.array(regions)
-
-        def plot_hist(rows, label, color, num_bins, min_bin, ax, fill=False, alpha=1):
-            ax.set_facecolor("lightgrey")
-            av_weight = np.mean(self.raw_weights[rows, :], axis=0)
-            assert av_weight.shape[0] == len(self.raw_logtimes)
-            keep = av_weight != 0
-            _, bins = np.histogram(
-                self.raw_logtimes[keep],
-                weights=av_weight[keep],
-                bins=num_bins,
-                range=[np.log(1), max(self.raw_logtimes)],
-            )
-            # If any bins are < 20 generations, merge them into the lowest bin
-            bins = np.concatenate((bins[:1], bins[np.exp(bins) >= 20]))
-            values, bins = np.histogram(
-                self.raw_logtimes[keep],
-                weights=av_weight[keep],
-                bins=bins,
-                density=True,
-            )
-            x1, y1 = (
-                np.append(bins, bins[-1]),
-                np.zeros(values.shape[0] + 2),
-            )
-            y1[1:-1] = values
-            ax.step(x1, y1, "-", color=color, label=label)
-            if fill:
-                ax.fill_between(x1, y1, step="pre", color=color, alpha=alpha)
-            ax.legend(fancybox=True, fontsize=18, facecolor="white")
-
-        #############
-        xticks = np.array([10, 20, 50, 1e2, 2e2, 5e2, 1e3, 2e3, 5e3, 1e4, 2e4, 5e4])
-        minor_xticks = np.outer(10 ** np.arange(1, 5), np.arange(1, 10)).flatten()
-        xmax = np.log(1e5)
-        archaic_names = ["Altai", "Chagyrskaya", "Denisovan", "Vindija"]
-        #############
-
-        fig, axes = plt.subplots(
-            3, 1, constrained_layout=True, figsize=(15, 10), sharex=True
-        )
-
-        # Bottom Plot:
-        # Samaritan/Samaritan and Samaritan/Others
-        xmin = np.log(10)
-        ax2 = axes[2]
-        params = {"num_bins": 60, "min_bin": 10, "ax": ax2}
-        exsamaritan = np.logical_and(
-            np.any(self.data_rownames == "Samaritan (SGDP)", axis=1),
-            ~np.all(self.data_rownames == "Samaritan (SGDP)", axis=1),
-        )
-        exarchaic_exsamaritan = np.logical_and(
-            exsamaritan, np.all(~np.isin(self.data_rownames, archaic_names), axis=1)
-        )
-        label, col = "Samaritan/Modern Humans \n(ex Samaritan)", "white"
-        plot_hist(exarchaic_exsamaritan, label, col, fill=True, **params)
-        samaritan = np.all(self.data_rownames == "Samaritan (SGDP)", axis=1)
-        label, col = "Samaritan/Samaritan", region_colors["West Eurasia"]
-        plot_hist(samaritan, label, col, **params)
-
-        ax2.set_yticks([])
-        ax2.set_xlim(xmin, xmax)
-        ax2.set_xticks(np.log(xticks))
-        ax2.set_xticks(np.log(minor_xticks[minor_xticks > np.exp(xmin)]), minor=True)
-        ax2.set_xticklabels([str(int(x)) for x in xticks])
-
-        # Middle Plot:
-        # Papuan+Australian/Denisovan & Denisovan/modern humans (ex papuan + australian)
-        xmin = np.log(100)
-        ylim = axes[1].get_ylim()
-        ax1 = axes[1].inset_axes(
-            [xmin, ylim[0], xmax - xmin, ylim[1] - ylim[0]],
-            transform=axes[1].transData,
-        )
-        params = {"num_bins": 60, "min_bin": 1000, "ax": ax1}
-        sahul_names = [
-            "Bougainville",
-            "Bougainville (SGDP)",
-            "PapuanHighlands",
-            "PapuanSepik",
-            "Australian",
-        ]
-        exsahul_denisovan = np.logical_and(
-            np.any(self.data_rownames == "Denisovan", axis=1),
-            np.all(~np.isin(self.data_rownames, sahul_names), axis=1),
-        )
-        neanderthal_names = ["Altai", "Vindija", "Chagyrskaya"]
-        exarchaic_exsahul_denisovan = np.logical_and(
-            exsahul_denisovan,
-            np.all(~np.isin(self.data_rownames, neanderthal_names), axis=1),
-        )
-        exarchaic_exsahul_denisovan = np.logical_and(
-            exarchaic_exsahul_denisovan,
-            ~np.all(self.data_rownames == "Denisovan", axis=1),
-        )
-        label, col = "Denisovan/Modern Humans \n(ex Papauans, Australians)", "white"
-        plot_hist(exarchaic_exsahul_denisovan, label, col, fill=True, **params)
-        sahul = np.logical_and(
-            np.any(self.data_rownames == "Denisovan", axis=1),
-            np.any(np.isin(self.data_rownames, sahul_names), axis=1),
-        )
-        label, col = "Denisovan/Papuans+Australians", region_colors["Oceania"]
-        plot_hist(sahul, label, col, **params)
-
-        axes[1].axis("off")  # Hide the encapsulating axis
-        ax1.set_yticks([])
-        ax1.set_xlim([xmin, xmax])
-        ax1.set_xticks(np.log(xticks[xticks > np.exp(xmin)]))
-        ax1.set_xticks(np.log(minor_xticks[minor_xticks > np.exp(xmin)]), minor=True)
-        ax1.set_xticklabels([])
-
-        # Top Plot:
-        # African/African and Non-African/Non-African
-        xmin = np.log(1000)
-        ylim = axes[0].get_ylim()
-        ax0 = axes[0].inset_axes(
-            [xmin, ylim[0], xmax - xmin, ylim[1] - ylim[0]], transform=axes[0].transData
-        )
-        params = {"num_bins": 60, "min_bin": 1000, "ax": ax0}
-        african_names = pop_names[regions == "Africa"]
-        african = np.all(np.isin(self.data_rownames, african_names), axis=1)
-        label, col = "African/African", region_colors["Africa"]
-        plot_hist(african, label, col, fill=True, alpha=0.4, **params)
-        nonafrican_names = pop_names[
-            np.logical_and(regions != "Africa", ~np.isin(pop_names, archaic_names))
-        ]
-        nonafricans = np.all(np.isin(self.data_rownames, nonafrican_names), axis=1)
-        label, col = "Non-African/Non-African \n(ex Archaics)", "black"
-        plot_hist(nonafricans, label, col, **params)
-
-        axes[0].axis("off")  # Hide the encapsulating axis
-        ax0.set_yticks([])
-        ax0.set_xlim([xmin, xmax])
-        ax0.set_xticks(np.log(xticks[xticks > np.exp(xmin)]))
-        ax0.set_xticks(np.log(minor_xticks[minor_xticks > np.exp(xmin)]), minor=True)
-        ax0.set_xticklabels([])
-        plt.xlabel("Time to Most Recent Common Ancestor (generations)", fontsize=16)
-
-        self.save(self.name)
-
-
->>>>>>> 0b1607e0
 class plot_sample_locations(Figure):
     """
     Figure 4a: Plot the locations of samples
