#!/usr/bin/env python3
"""
Generates all the actual figures. Should be called with following format:
 python3 src/plot.py PLOT_NAME
"""
import argparse
import collections
import json
import os
import pickle
from operator import attrgetter
import math

import scipy
from sklearn.metrics import mean_squared_log_error
import pandas as pd
import numpy as np
import dask.distributed
import dask.array as da
import numba
from Bio import SeqIO
import tskit

import matplotlib
import matplotlib.pyplot as plt
import seaborn as sns
from mpl_toolkits.axes_grid1.inset_locator import (
    inset_axes,
    mark_inset,
    zoomed_inset_axes,
)
import matplotlib.colors as mplc
import cartopy
import cartopy.crs as ccrs

from matplotlib.animation import FuncAnimation

import constants
import utility

# Unified TS used in multiple plots
ts = tskit.load("all-data/hgdp_1kg_sgdp_high_cov_ancients_dated_chr20.trees")

sgdp_region_map = {
    "Abkhasian": "West Eurasia",
    "Adygei": "West Eurasia",
    "Albanian": "West Eurasia",
    "Aleut": "Central Asia/Siberia",
    "Altaian": "Central Asia/Siberia",
    "Ami": "East Asia",
    "Armenian": "West Eurasia",
    "Atayal": "East Asia",
    "Australian": "Oceania",
    "Balochi": "South Asia",
    "BantuHerero": "Africa",
    "BantuKenya": "Africa",
    "BantuTswana": "Africa",
    "Basque": "West Eurasia",
    "BedouinB": "West Eurasia",
    "Bengali": "South Asia",
    "Bergamo": "West Eurasia",
    "Biaka": "Africa",
    "Bougainville": "Oceania",
    "Brahmin": "South Asia",
    "Brahui": "South Asia",
    "Bulgarian": "West Eurasia",
    "Burmese": "East Asia",
    "Burusho": "South Asia",
    "Cambodian": "East Asia",
    "Chane": "Americas",
    "Chechen": "West Eurasia",
    "Chipewyan": "Americas",
    "Chukchi": "Central Asia/Siberia",
    "Cree": "Americas",
    "Crete": "West Eurasia",
    "Czech": "West Eurasia",
    "Dai": "East Asia",
    "Daur": "East Asia",
    "Dinka": "Africa",
    "Druze": "West Eurasia",
    "Dusun": "Oceania",
    "English": "West Eurasia",
    "Esan": "Africa",
    "Eskimo_Chaplin": "Central Asia/Siberia",
    "Eskimo_Naukan": "Central Asia/Siberia",
    "Eskimo_Sireniki": "Central Asia/Siberia",
    "Estonian": "West Eurasia",
    "Even": "Central Asia/Siberia",
    "Finnish": "West Eurasia",
    "French": "West Eurasia",
    "Gambian": "Africa",
    "Georgian": "West Eurasia",
    "Greek": "West Eurasia",
    "Han": "East Asia",
    "Hawaiian": "Oceania",
    "Hazara": "South Asia",
    "Hezhen": "East Asia",
    "Hungarian": "West Eurasia",
    "Icelandic": "West Eurasia",
    "Igbo": "Africa",
    "Igorot": "Oceania",
    "Iranian": "West Eurasia",
    "Iraqi_Jew": "West Eurasia",
    "Irula": "South Asia",
    "Itelman": "Central Asia/Siberia",
    "Japanese": "East Asia",
    "Jordanian": "West Eurasia",
    "Ju_hoan_North": "Africa",
    "Kalash": "South Asia",
    "Kapu": "South Asia",
    "Karitiana": "Americas",
    "Kashmiri_Pandit": "South Asia",
    "Kharia": "South Asia",
    "Khomani_San": "Africa",
    "Khonda_Dora": "South Asia",
    "Kinh": "East Asia",
    "Kongo": "Africa",
    "Korean": "East Asia",
    "Kurumba": "South Asia",
    "Kusunda": "South Asia",
    "Kyrgyz": "Central Asia/Siberia",
    "Lahu": "East Asia",
    "Lemande": "Africa",
    "Lezgin": "West Eurasia",
    "Luhya": "Africa",
    "Luo": "Africa",
    "Madiga": "South Asia",
    "Makrani": "South Asia",
    "Mala": "South Asia",
    "Mandenka": "Africa",
    "Mansi": "Central Asia/Siberia",
    "Maori": "Oceania",
    "Masai": "Africa",
    "Mayan": "Americas",
    "Mbuti": "Africa",
    "Mende": "Africa",
    "Miao": "East Asia",
    "Mixe": "Americas",
    "Mixtec": "Americas",
    "Mongola": "Central Asia/Siberia",
    "Mozabite": "Africa",
    "Nahua": "Americas",
    "Naxi": "East Asia",
    "North_Ossetian": "West Eurasia",
    "Norwegian": "West Eurasia",
    "Onge": "South Asia",
    "Orcadian": "West Eurasia",
    "Oroqen": "East Asia",
    "Palestinian": "West Eurasia",
    "Papuan": "Oceania",
    "Pathan": "South Asia",
    "Piapoco": "Americas",
    "Pima": "Americas",
    "Polish": "West Eurasia",
    "Punjabi": "South Asia",
    "Quechua": "Americas",
    "Relli": "South Asia",
    "Russian": "West Eurasia",
    "Saami": "West Eurasia",
    "Saharawi": "Africa",
    "Samaritan": "West Eurasia",
    "Sardinian": "West Eurasia",
    "She": "East Asia",
    "Sherpa": "South Asia",
    "Sindhi": "South Asia",
    "Somali": "Africa",
    "Spanish": "West Eurasia",
    "Surui": "Americas",
    "Tajik": "West Eurasia",
    "Thai": "East Asia",
    "Tibetan": "South Asia",
    "Tlingit": "Central Asia/Siberia",
    "Tubalar": "Central Asia/Siberia",
    "Tu": "East Asia",
    "Tujia": "East Asia",
    "Turkish": "West Eurasia",
    "Tuscan": "West Eurasia",
    "Ulchi": "Central Asia/Siberia",
    "Uygur": "East Asia",
    "Xibo": "East Asia",
    "Yadava": "South Asia",
    "Yakut": "Central Asia/Siberia",
    "Yemenite_Jew": "West Eurasia",
    "Yi": "East Asia",
    "Yoruba": "Africa",
    "Zapotec": "Americas",
}

hgdp_region_map = {
    "Brahui": "Central/South Asia",
    "Balochi": "Central/South Asia",
    "Hazara": "Central/South Asia",
    "Makrani": "Central/South Asia",
    "Sindhi": "Central/South Asia",
    "Pathan": "Central/South Asia",
    "Kalash": "Central/South Asia",
    "Burusho": "Central/South Asia",
    "Mbuti": "Africa",
    "Biaka": "Africa",
    "Bougainville": "Oceania",
    "French": "Europe",
    "PapuanSepik": "Oceania",
    "PapuanHighlands": "Oceania",
    "Druze": "Middle East",
    "Bedouin": "Middle East",
    "Sardinian": "Europe",
    "Palestinian": "Middle East",
    "Colombian": "Americas",
    "Cambodian": "East Asia",
    "Japanese": "East Asia",
    "Han": "East Asia",
    "Orcadian": "Europe",
    "Surui": "Americas",
    "Maya": "Americas",
    "Russian": "Europe",
    "Mandenka": "Africa",
    "Yoruba": "Africa",
    "Yakut": "East Asia",
    "San": "Africa",
    "BantuSouthAfrica": "Africa",
    "Karitiana": "Americas",
    "Pima": "Americas",
    "Tujia": "East Asia",
    "BergamoItalian": "Europe",
    "Tuscan": "Europe",
    "Yi": "East Asia",
    "Miao": "East Asia",
    "Oroqen": "East Asia",
    "Daur": "East Asia",
    "Mongolian": "East Asia",
    "Hezhen": "East Asia",
    "Xibo": "East Asia",
    "Mozabite": "Middle East",
    "NorthernHan": "East Asia",
    "Uygur": "Central/South Asia",
    "Dai": "East Asia",
    "Lahu": "East Asia",
    "She": "East Asia",
    "Naxi": "East Asia",
    "Tu": "East Asia",
    "Basque": "Europe",
    "Adygei": "Europe",
    "BantuKenya": "Africa",
}


tgp_region_map = {
    "CLM": "Americas",
    "MXL": "Americas",
    "PUR": "Americas",
    "PEL": "Americas",
    "LWK": "Africa",
    "ASW": "Africa",
    "GWD": "Africa",
    "MSL": "Africa",
    "YRI": "Africa",
    "ACB": "Africa",
    "ESN": "Africa",
    "CHS": "East Asia",
    "KHV": "East Asia",
    "JPT": "East Asia",
    "CHB": "East Asia",
    "CDX": "East Asia",
    "BEB": "South Asia",
    "STU": "South Asia",
    "GIH": "South Asia",
    "PJL": "South Asia",
    "ITU": "South Asia",
    "FIN": "Europe",
    "GBR": "Europe",
    "IBS": "Europe",
    "CEU": "Europe",
    "TSI": "Europe",
}


def get_tgp_hgdp_sgdp_region_colors():
    return {
        "East Asia": sns.color_palette("Greens", 2)[1],
        "West Eurasia": sns.color_palette("Blues", 1)[0],
        "Europe": sns.color_palette("Blues", 1)[0],
        "Africa": sns.color_palette("Wistia", 3)[0],
        "Americas": sns.color_palette("Reds", 2)[1],
        "South Asia": sns.color_palette("Purples", 2)[1],
        "Central/South Asia": sns.color_palette("Purples", 2)[1],
        "Middle East": matplotlib.colors.to_rgb(
            matplotlib.colors.get_named_colors_mapping()["teal"]
        ),
        "Oceania": matplotlib.colors.to_rgb(
            matplotlib.colors.get_named_colors_mapping()["saddlebrown"]
        ),
        "Central Asia/Siberia": matplotlib.colors.to_rgb(
            matplotlib.colors.get_named_colors_mapping()["pink"]
        ),
        "Ancients": matplotlib.colors.to_rgb(
            matplotlib.colors.get_named_colors_mapping()["orange"]
        ),
    }


region_colors = get_tgp_hgdp_sgdp_region_colors()


class Figure(object):
    """
    Superclass for creating figures. Each figure is a subclass
    """

    name = None
    data_path = None
    filename = None
    delimiter = None
    header = "infer"

    def __init__(self):
        self.data = list()
        if self.filename is not None:
            for fn in self.filename:
                datafile_name = os.path.join(self.data_path, fn + ".csv")
                self.data.append(
                    pd.read_csv(
                        datafile_name, delimiter=self.delimiter, header=self.header
                    )
                )

    def save(self, figure_name=None, animation=None, bbox_inches="tight"):
        if figure_name is None:
            figure_name = self.name
        print("Saving figure '{}'".format(figure_name))
        if animation is not None:
            animation.save("figures/{}.mp4".format(figure_name), dpi=300)
        else:
            plt.savefig(
                "figures/{}.pdf".format(figure_name), bbox_inches="tight", dpi=400
            )
            plt.savefig(
                "figures/{}.png".format(figure_name), bbox_inches="tight", dpi=400
            )
            plt.close()

    def error_label(self, error, label_for_no_error="No genotyping error"):
        """
        Make a nice label for an error parameter
        """
        try:
            error = float(error)
            return "Error rate = {}".format(error) if error else label_for_no_error
        except (ValueError, TypeError):
            try:  # make a simplified label
                if "Empirical" in error:
                    error = "With genotyping"
            except:
                pass
            return "{} error".format(error) if error else label_for_no_error

    def mutation_accuracy(
        self, ax, x, y, label, cmap="Blues", kc_distance_0=None, kc_distance_1=None
    ):
        hb = ax.hexbin(
            x, y, xscale="log", yscale="log", bins="log", cmap=cmap, mincnt=1
        )
        ax.plot(ax.get_xlim(), ax.get_ylim(), ls="--", c=".3")
        if label is not None:
            ax.set_title(label, fontsize=24, color=cmap[:-1])
        assert len(x) == len(y)
        ax.text(0.05, 0.9, str(len(x)) + " mutations", transform=ax.transAxes, size=14)
        ax.text(
            0.05,
            0.85,
            "RMSLE: " + "{0:.2f}".format(np.sqrt(mean_squared_log_error(x, y))),
            transform=ax.transAxes,
            size=14,
        )
        ax.text(
            0.05,
            0.8,
            "Pearson's r: "
            + "{0:.2f}".format(scipy.stats.pearsonr(np.log(x), np.log(y))[0]),
            transform=ax.transAxes,
            size=14,
        )
        ax.text(
            0.05,
            0.75,
            "Spearman's $\\rho$: " + "{0:.2f}".format(scipy.stats.spearmanr(x, y)[0]),
            transform=ax.transAxes,
            size=14,
        )
        ax.text(
            0.05,
            0.7,
            "Bias:" + "{0:.2f}".format(np.mean(y - x)),
            transform=ax.transAxes,
            size=14,
        )
        if kc_distance_0 is not None:
            ax.text(
                0.3,
                0.11,
                "KC Dist. ($\lambda$=0):" + "{:.2E}".format(kc_distance_0),
                transform=ax.transAxes,
                size=14,
            )
        if kc_distance_1 is not None:
            ax.text(
                0.3,
                0.03,
                "KC Dist. ($\lambda$=1):" + "{:.2E}".format(kc_distance_1),
                transform=ax.transAxes,
                size=14,
            )
        return hb


class TsdateSimulatedAccuracyNeutral(Figure):
    """
    For Figure 1b: accuracy of tsdate on simulated data under a neutral model.
    Compares age of mutations: simulated time vs. tsdate estimation using
    simulated topology and tsdate using tsinfer inferred topologies.
    """

    name = "tsdate_simulated_accuracy"
    data_path = "simulated-data"
    filename = ["tsdate_neutral_simulated_mutation_accuracy_mutations"]

    def plot(self):
        df = self.data[0]
        fig, ax = plt.subplots(
            nrows=1, ncols=2, figsize=(12, 6), sharex=True, sharey=True
        )
        df = df[df["simulated_ts"] > 0]
        true_vals = df["simulated_ts"]
        tsdate = df["tsdate"]
        tsdate_inferred = df["tsdate_inferred"]

        ax[0].set_xscale("log")
        ax[0].set_yscale("log")
        ax[0].set_xlim(1, 2e5)
        ax[0].set_ylim(1, 2e5)

        # tsdate on true tree
        self.mutation_accuracy(ax[0], true_vals, tsdate, None, cmap=None)
        ax[0].set_title("tsdate (using true topology)", fontsize=24)

        # tsdate on inferred tree
        hb = self.mutation_accuracy(ax[1], true_vals, tsdate_inferred, None, cmap=None)
        ax[1].set_title("tsinfer + tsdate", fontsize=24)
        fig.subplots_adjust(right=0.9)
        colorbar_ax = fig.add_axes([0.95, 0.15, 0.05, 0.7])
        cb = fig.colorbar(hb, cax=colorbar_ax)
        cb.set_label("Number of Mutations")
        fig.text(0.5, 0.03, "True Mutation Ages (Generations)", size=20, ha="center")
        fig.text(
            0.03,
            0.5,
            "Estimated Mutation \n Ages (Generations)",
            size=20,
            va="center",
            rotation="vertical",
        )
        self.save(self.name)


class Figure2Ancients(Figure):
    """
    Main text figure 1d. Accuracy of increasing number of ancient samples.
    """

    name = "iteration_ancients"
    data_path = "simulated-data"
    filename = [
        "chr20_ancient_iteration_msle",
        "chr20_ancient_iteration_spearman",
        "chr20_ancient_iteration_kc",
        "chr20_ancient_iteration_ooa_msle",
        "chr20_ancient_iteration_ooa_spearman",
        "chr20_ancient_iteration_ooa_kc",
        "chr20_ancient_iteration_amh_msle",
        "chr20_ancient_iteration_amh_spearman",
        "chr20_ancient_iteration_amh_kc",
    ]
    plt_title = "iteration_ancients"

    def __init__(self):
        super().__init__()

    def plot(self):
        msle = self.data[0]
        spearman = self.data[1]
        kc = self.data[2]
        kc = kc.set_index(kc.columns[0])
        msle_ooa = self.data[3]
        spearman_ooa = self.data[4]
        kc_ooa = self.data[5]
        kc_ooa = kc_ooa.set_index(kc_ooa.columns[0])
        msle_amh = self.data[6]
        spearman_amh = self.data[7]
        kc_amh = self.data[8]
        kc_amh = kc_amh.set_index(kc_amh.columns[0])
        widths = [0.5, 0.5, 3]
        heights = [3, 3]
        gs_kw = dict(width_ratios=widths, height_ratios=heights)
        gs_kw.update(wspace=0.03)
        fig, ax = plt.subplots(
            ncols=3, nrows=2, constrained_layout=True, gridspec_kw=gs_kw, sharey="row"
        )

        msle = msle.apply(np.sqrt)
        msle_ooa = msle_ooa.apply(np.sqrt)
        msle_amh = msle_amh.apply(np.sqrt)
        df = msle
        comb_df = pd.concat([msle, msle_ooa, msle_amh])
        sns.boxplot(
            x=comb_df["tsdate_inferred"], orient="v", ax=ax[0, 0], color="silver"
        )
        sns.boxplot(
            x=comb_df["iter_dated_inferred"], orient="v", ax=ax[0, 1], color="silver"
        )
        plt.setp(ax[0, 0].artists, edgecolor="k", facecolor="silver")
        plt.setp(ax[0, 1].artists, edgecolor="k", facecolor="silver")
        plt.setp(ax[0, 0].lines, color="k")
        plt.setp(ax[0, 1].lines, color="k")
        cols = ["Subset " + str(subset) for subset in [1, 5, 10]]
        df_melt = df.melt(value_vars=cols)
        df_melt["variable"] = df_melt["variable"].str.split().str[-1]

        sns.lineplot(
            x="variable",
            y="value",
            data=df_melt,
            sort=False,
            ax=ax[0, 2],
            alpha=0.8,
            color="grey",
        )
        groupby = df_melt.groupby("variable").mean()
        ax[0, 2].scatter(
            groupby.index, groupby["value"], s=80, color="black", zorder=3, alpha=0.8
        )

        df_melt = msle_ooa.melt(value_vars=cols)
        df_melt["variable"] = df_melt["variable"].str.split().str[-1]
        sns.lineplot(
            x="variable",
            y="value",
            data=df_melt,
            sort=False,
            ax=ax[0, 2],
            alpha=0.7,
            color="grey",
        )
        groupby = df_melt.groupby("variable").mean()
        ax[0, 2].scatter(
            groupby.index,
            groupby["value"],
            s=80,
            marker="X",
            color="black",
            zorder=3,
            alpha=0.8,
        )
        df_melt = msle_amh.melt(value_vars=cols)
        df_melt["variable"] = df_melt["variable"].str.split().str[-1]
        sns.lineplot(
            x="variable",
            y="value",
            data=df_melt,
            sort=False,
            ax=ax[0, 2],
            alpha=0.7,
            color="grey",
        )
        groupby = df_melt.groupby("variable").mean()
        ax[0, 2].scatter(
            groupby.index,
            groupby["value"],
            s=80,
            marker="P",
            color="black",
            zorder=3,
            alpha=0.8,
        )

        comb_df = pd.concat([spearman, spearman_ooa, spearman_amh])

        sns.boxplot(x=comb_df["inferred"], orient="v", ax=ax[1, 0], color="silver")
        sns.boxplot(x=comb_df["reinferred"], orient="v", ax=ax[1, 1], color="silver")
        plt.setp(ax[1, 0].artists, edgecolor="k", facecolor="silver")
        plt.setp(ax[1, 1].artists, edgecolor="k", facecolor="silver")
        plt.setp(ax[1, 0].lines, color="k")
        plt.setp(ax[1, 1].lines, color="k")

        cols = ["Subset " + str(subset) for subset in [1, 5, 10]]

        df_melt = spearman.melt(value_vars=cols)
        df_melt["variable"] = df_melt["variable"].str.split().str[-1]
        sns.lineplot(
            x="variable",
            y="value",
            data=df_melt,
            sort=False,
            ax=ax[1, 2],
            alpha=0.8,
            color="grey",
        )
        groupby = df_melt.groupby("variable").mean()
        ax[1, 2].scatter(
            groupby.index, groupby["value"], s=80, color="black", zorder=3, alpha=0.8
        )
        df_melt = spearman_ooa.melt(value_vars=cols)
        df_melt["variable"] = df_melt["variable"].str.split().str[-1]
        sns.lineplot(
            x="variable",
            y="value",
            data=df_melt,
            sort=False,
            ax=ax[1, 2],
            alpha=0.7,
            color="grey",
        )
        groupby = df_melt.groupby("variable").mean()
        ax[1, 2].scatter(
            groupby.index,
            groupby["value"],
            s=80,
            marker="X",
            color="black",
            zorder=3,
            alpha=0.8,
        )
        df_melt = spearman_amh.melt(value_vars=cols)
        df_melt["variable"] = df_melt["variable"].str.split().str[-1]
        sns.lineplot(
            x="variable",
            y="value",
            data=df_melt,
            sort=False,
            ax=ax[1, 2],
            alpha=0.7,
            color="grey",
        )
        groupby = df_melt.groupby("variable").mean()
        ax[1, 2].scatter(
            groupby.index,
            groupby["value"],
            s=80,
            marker="P",
            color="black",
            zorder=3,
            alpha=0.8,
        )

        ax[0, 1].set_ylabel("")
        ax[0, 0].set_ylabel("Root Mean Squared Log Error")
        ax[0, 2].set_xlabel("")
        ax[0, 1].tick_params(left="off")
        ax[0, 2].tick_params(labelbottom=False)
        ax[1, 1].set_ylabel("")
        ax[1, 0].set_ylabel("Spearman's $\\rho$")
        ax[1, 2].set_xlabel("Ancient Sample Size")
        ax[1, 1].tick_params(left="off")
        ax[1, 2].tick_params(left="off")
        ax[0, 0].set_title("i")
        ax[0, 1].set_title("ii")
        ax[0, 2].set_title("iii")

        # plt.suptitle("Mutation Estimation Accuracy: " + self.plt_title)
        self.save(self.name)


class Figure2(Figure):
    """
    Main text Figure1d. Accuracy of increasing number of ancient samples.
    """

    name = "iteration_eval"
    data_path = "simulated-data"
    filename = [
        "chr20_ancient_iteration_msle",
        "chr20_ancient_iteration_spearman",
        "chr20_ancient_iteration_amh_msle",
        "chr20_ancient_iteration_amh_spearman",
    ]
    plt_title = "iteration_eval"

    def __init__(self):
        super().__init__()

    def plot(self):
        muts = pd.merge([self.data[0], self.data[2].add_suffix("_amh")])
        spearman = pd.merge([self.data[1], self.data[3].add_suffix("_amh")])
        widths = [0.5, 0.5, 3, 0.5]
        heights = [3, 3]
        gs_kw = dict(width_ratios=widths, height_ratios=heights)
        gs_kw.update(wspace=0.03)
        fig, ax = plt.subplots(
            ncols=4, nrows=2, constrained_layout=True, gridspec_kw=gs_kw, sharey="row"
        )
        ax[0, 1].set_ylabel("")
        ax[0, 0].set_ylabel("Mean Squared Log Error")
        ax[0, 2].set_xlabel("Ancient Sample Size")
        ax[0, 3].set_ylabel("")
        ax[0, 1].tick_params(left="off")
        ax[0, 2].tick_params(left="off")
        ax[0, 3].tick_params(left="off")
        ax[0, 0].set_title("i")
        ax[0, 1].set_title("ii")
        ax[0, 2].set_title("iii")
        ax[0, 3].set_title("iv")

        for row, df in enumerate([spearman, muts]):
            if row == 1:
                sns.boxplot(x=df["tsdate_inferred"], orient="v", ax=ax[row, 0])
            else:
                sns.boxplot(x=df["inferred"], orient="v", ax=ax[row, 0])
            if row == 1:
                sns.boxplot(
                    x=df["iter_dated_inferred"],
                    orient="v",
                    ax=ax[row, 1],
                )
            else:
                sns.boxplot(
                    x=df["reinferred"],
                    orient="v",
                    ax=ax[row, 1],
                )

            cols = ["Subset " + str(subset) for subset in [1, 5, 10, 20, 40]]
            df_melt = df.melt(value_vars=cols)
            df_melt["variable"] = df_melt["variable"].str.split().str[-1]
            sns.lineplot(
                x="variable",
                y="value",
                data=df_melt,
                ax=ax[row, 2],
            )
        plt.suptitle("Mutation Estimation Accuracy: " + self.plt_title)
        self.save(self.name)


class IterateAncientsVanillaMsle(Figure):
    """
    Figure to show accuracy of iterative approach with ancient samples
    and vanilla demographic model. Plots MSLE results.
    """

    name = "iterate_ancients_vanilla_msle"
    data_path = "simulated-data"
    filename = ["simulate_vanilla_ancient_mutations.msle"]
    plt_title = "Vanilla Simulations MSLE"

    def __init__(self):
        super().__init__()
        self.data = self.data[0]

    def plot(self):
        muts = self.data
        widths = [0.5, 0.5, 3, 0.5]
        heights = [3]
        gs_kw = dict(width_ratios=widths, height_ratios=heights)
        gs_kw.update(wspace=0.03)
        fig, ax = plt.subplots(
            ncols=4, nrows=1, constrained_layout=True, gridspec_kw=gs_kw, sharey=True
        )
        sns.boxplot(x=muts["tsdateTime"], orient="v", ax=ax[0])

        sns.boxplot(
            x=muts[muts["ancient_sample_size"] == 0]["IterationTime"],
            orient="v",
            ax=ax[1],
        )
        sns.lineplot(
            x="ancient_sample_size",
            y="IterationTime",
            data=muts[muts["ancient_sample_size"] != 0],
            ax=ax[2],
        )
        # ax = sns.violinplot(x="ancient_sample_size", y="tsinfer_keep_time", data=muts)
        sns.boxplot(x=muts["tsinfer_keep_time"], orient="v", ax=ax[3])
        # ax[0].set_xlabel("Date \nTree Seq")
        # ax[0].set_xticklabels(["Date \nTree Sequence"])
        ax[1].set_ylabel("")
        ax[2].set_xlim(0, 100)
        ax[0].set_ylabel("Mean Squared Log Error")
        ax[2].set_xlabel("Ancient Sample Size")
        ax[3].set_ylabel("")
        ax[1].tick_params(left="off")
        ax[2].tick_params(left="off")
        ax[3].tick_params(left="off")
        ax[0].set_title("i")
        ax[1].set_title("ii")
        ax[2].set_title("iii")
        ax[3].set_title("iv")
        plt.suptitle("Mutation Estimation Accuracy: " + self.plt_title)
        self.save(self.name)


class IterateAncientsVanillaPearsonR(IterateAncientsVanillaMsle):
    """
    Figure to show accuracy of iterative approach with ancient samples
    and vanilla demographic model. Plots MSLE results.
    """

    name = "iterate_ancients_vanilla_pearsonr"
    data_path = "simulated-data"
    filename = ["simulate_vanilla_ancient_mutations.pearsonr"]
    plt_title = "Vanilla Simulations Pearson R"

    def __init__(self):
        super().__init__()


class IterateAncientsVanillaSpearmanR(IterateAncientsVanillaMsle):
    """
    Figure to show accuracy of iterative approach with ancient samples
    and vanilla demographic model. Plots MSLE results.
    """

    name = "iterate_ancients_vanilla_spearmanr"
    data_path = "simulated-data"
    filename = ["simulate_vanilla_ancient_mutations.spearmanr"]
    plt_title = "Vanilla Simulations Spearman R"

    def __init__(self):
        super().__init__()


class IterateAncientsVanillaMsleError(IterateAncientsVanillaMsle):
    """
    Figure to show accuracy of iterative approach with ancient samples
    and vanilla demographic model. Plots MSLE results with empirical error.
    """

    name = "iterate_ancients_vanilla_msle_error"
    data_path = "simulated-data"
    filename = ["simulate_vanilla_ancient_mutations.msle.empiricalerror"]
    plt_title = "Vanilla Simulations MSLE Empirical Error"

    def __init__(self):
        super().__init__()


class IterateAncientsVanillaPearsonRError(IterateAncientsVanillaMsle):
    """
    Figure to show accuracy of iterative approach with ancient samples
    and vanilla demographic model. Plots Pearson R results with empirical error.
    """

    name = "iterate_ancients_vanilla_pearsonr_error"
    data_path = "simulated-data"
    filename = ["simulate_vanilla_ancient_mutations.pearsonr.empiricalerror"]
    plt_title = "Vanilla Simulations Pearson R Empirical Error"

    def __init__(self):
        super().__init__()


class IterateAncientsVanillaSpearmanRError(IterateAncientsVanillaMsle):
    """
    Figure to show accuracy of iterative approach with ancient samples
    and vanilla demographic model. Plots Spearman R results with empirical error.
    """

    name = "iterate_ancients_vanilla_spearmanr_error"
    data_path = "simulated-data"
    filename = ["simulate_vanilla_ancient_mutations.spearmanr.empiricalerror"]
    plt_title = "Vanilla Simulations Spearman R Empirical Error"

    def __init__(self):
        super().__init__()


class IterateAncientsOOA(IterateAncientsVanillaMsle):
    """
    Figure to show accuracy of iterative approach on Chromosome 20.
    Using the Out of Africa Model
    """

    name = "iterate_ancients_ooa"
    data_path = "simulated-data"
    filename = ["ooa_chr20_mutations"]
    plt_title = "Chromosome 20 Out of Africa"

    def __init__(self):
        super().__init__()


class IterateAncientsVanillaKC(Figure):
    """
    Figure to show accuracy of iterative approach with ancient samples
    and vanilla demographic model.
    """

    name = "iterate_ancients_vanilla_kc"
    data_path = "simulated-data"
    filename = ["simulate_vanilla_ancient_kc_distances"]
    plt_title = "KC Distances between Simulated and Inferred Tree Sequences"

    def __init__(self):
        super().__init__()

    def plot(self):
        kc_distances = self.data[0]
        widths = [0.5, 0.5, 3, 0.5]
        heights = [3, 3]
        gs_kw = dict(width_ratios=widths, height_ratios=heights)
        gs_kw.update(wspace=0.03)
        fig, ax = plt.subplots(
            ncols=4, nrows=2, constrained_layout=True, gridspec_kw=gs_kw, sharey="row"
        )
        lambda_0 = kc_distances[kc_distances["lambda_param"] == 0]
        lambda_1 = kc_distances[kc_distances["lambda_param"] == 1]
        for ax_index, lambda_results in zip([0, 1], [lambda_0, lambda_1]):
            sns.boxplot(
                x=lambda_results[lambda_results["ancient_sample_size"] == 0][
                    "tsdateTime"
                ],
                orient="v",
                ax=ax[ax_index, 0],
            )

            sns.boxplot(
                x=lambda_results[lambda_results["ancient_sample_size"] == 0][
                    "IterationTime"
                ],
                orient="v",
                ax=ax[ax_index, 1],
            )
            sns.lineplot(
                x="ancient_sample_size",
                y="IterationTime",
                data=lambda_results[lambda_results["ancient_sample_size"] != 0],
                ax=ax[ax_index, 2],
            )
            sns.boxplot(
                x=lambda_results["tsinfer_keep_time"], orient="v", ax=ax[ax_index, 3]
            )
            ax[ax_index, 1].set_ylabel("")
            ax[ax_index, 2].set_xlim(0, 100)
            ax[ax_index, 2].set_xlabel("Ancient Sample Size")
            ax[ax_index, 3].set_ylabel("")
            ax[ax_index, 1].tick_params(left="off")
            ax[ax_index, 2].tick_params(left="off")
            ax[ax_index, 3].tick_params(left="off")
            ax[ax_index, 0].set_title("i")
            ax[ax_index, 1].set_title("ii")
            ax[ax_index, 2].set_title("iii")
            ax[ax_index, 3].set_title("iv")

        ax[0, 0].set_ylabel("KC Distance, Lambda=0")
        ax[1, 0].set_ylabel("KC Distance, Lambda=1")
        plt.suptitle(self.plt_title)
        self.save(self.name)


class AncientConstraints(Figure):
    """
    Figure 2: Ancient Constraints on Age of Mutations from 1000 Genomes Project
    """

    name = "ancient_constraints_1000g"
    data_path = "data"
    filename = ["tgp_muts_constraints"]
    plt_title = "ancient_constraint_1kg"

    def jitter(self, array, log=True):
        max_min = np.max(array) - np.min(array)
        if log:
            return np.exp(
                np.log(array) + np.random.randn(len(array)) * (max_min * 0.0000003)
            )
        else:
            return array + np.random.randn(len(array))

    def plot(self):
        df = self.data[0]
        fig = plt.figure(figsize=(15, 5), constrained_layout=False)
        widths = [3, 3, 3, 0.1]
        spec5 = fig.add_gridspec(ncols=4, nrows=1, width_ratios=widths)
        for a in range(3):
            inner_spec = spec5[a].subgridspec(
                ncols=2, nrows=1, wspace=0, hspace=0, width_ratios=[1, 10]
            )
            if a == 0:
                contemp = fig.add_subplot(inner_spec[0])
                contemp.set_ylim([200, 9e6])
                contemp.set_xlim([-5, 5])
                contemp.set_yscale("log")
                contemp.set_xscale("linear")
                contemp.set_xticks([0])
                contemp.set_xticklabels(["0"])
                ancient = fig.add_subplot(inner_spec[1], sharey=contemp)
                ancient.set_xscale("log")
                ancient.set_xlim([200, 2e5])
                ancient.spines["left"].set_visible(False)
                ancient.yaxis.set_visible(False)
                ax_main = [
                    [contemp, ancient],
                ]
            else:
                ax_main.append(
                    [
                        fig.add_subplot(inner_spec[0], sharey=contemp, sharex=contemp),
                        fig.add_subplot(inner_spec[1], sharey=contemp, sharex=ancient),
                    ]
                )
                ax_main[-1][0].set_xticks([0])
                ax_main[-1][0].set_xticklabels(["0"])
                ax_main[-1][1].spines["left"].set_visible(False)
                ax_main[-1][1].yaxis.set_visible(False)
        ax_scale = fig.add_subplot(spec5[3])
        ax_scale.set_yscale("linear")

        df["Ancient Bound"] = df["Ancient Bound"] * constants.GENERATION_TIME
        df = df[df["tsdate_frequency"] > 0]

        # df_old contains mutations seen in ancients, df_new is only contemporary
        df_old = df[df["Ancient Bound"] > 0].set_index("Ancient Bound").sort_index()
        df_new = df[np.logical_not(df["Ancient Bound"] > 0)]
        print(np.min(df_new["tsdate_frequency"]))
        df_old["Ancient Bound Bins"] = pd.cut(df_old.index, 30)
        smoothed_mean = df_old.groupby("Ancient Bound Bins").mean()
        smoothed_mean["bin_right"] = smoothed_mean.index.map(attrgetter("right"))
        smoothed_mean = smoothed_mean.dropna()
        print(df_new.shape, df_old.shape)

        scatter_size = 0.2
        scatter_alpha = 0.2
        shading_alpha = 0.2
        for i, method in enumerate(
            [
                # Hack the titles with extra spaces to centre properly, as it's too
                # tricky to centre over a pair or subplots
                ("tsdate      ", ["tsdate_upper_bound", "tsdate_age"]),
                ("Relate      ", ["relate_upper_age_avg", "relate_avg_age"]),
                ("GEVA      ", ["AgeCI95Upper_Jnt", "AgeMean_Jnt"]),
            ]
        ):
            ax = ax_main[i][0]
            ax.scatter(
                self.jitter(np.zeros(len(df_new.index)), log=False),
                constants.GENERATION_TIME * df_new[method[1][1]],
                c=df_new["tsdate_frequency"],
                s=scatter_size,
                alpha=scatter_alpha / 6,
                cmap="plasma_r",
                norm=mplc.LogNorm(vmin=np.min(df_new["tsdate_frequency"]), vmax=1),
            )
            ax = ax_main[i][1]
            ax.set_title(method[0])
            ax.text(
                0.1,
                0.09,
                "Ancient Derived Variant Lower Bound",
                rotation=39.6,
                transform=ax.transAxes,
            )
            diag = [ax.get_xlim(), ax.get_xlim()]
            ax.plot(diag[0], diag[1], "--", c="black")
            ax.fill_between(
                diag[0],
                diag[1],
                (diag[1][0], diag[1][0]),
                color="grey",
                alpha=shading_alpha,
            )
            ax.text(
                0.16,
                0.06,
                "{0:.2f}% est. upper bound $>=$ lower bound".format(
                    100
                    / df_old.shape[0]
                    * np.sum(
                        (constants.GENERATION_TIME * df_old[method[1][0]])
                        > df_old.index
                    )
                ),
                fontsize=8,
                transform=ax.transAxes,
            )
            ax.text(
                0.16,
                0.02,
                "{0:.2f}% est. age $>=$ lower bound".format(
                    100
                    / df_old.shape[0]
                    * np.sum(
                        (constants.GENERATION_TIME * df_old[method[1][1]])
                        > df_old.index
                    )
                ),
                fontsize=8,
                transform=ax.transAxes,
            )
            scatter = ax.scatter(
                self.jitter(df_old.index),
                constants.GENERATION_TIME * df_old[method[1][1]],
                c=df_old["tsdate_frequency"],
                s=scatter_size,
                alpha=scatter_alpha,
                cmap="plasma_r",
                norm=mplc.LogNorm(vmin=np.min(df_old["tsdate_frequency"]), vmax=1),
            )
            ax.plot(
                smoothed_mean["bin_right"].astype(int).values,
                constants.GENERATION_TIME * smoothed_mean[method[1][1]].values,
                alpha=0.7,
                marker="P",
                color="black",
            )
        fig.text(
            0.5,
            0.01,
            "Age of oldest sample with derived allele (years)",
            ha="center",
            size=15,
        )
        fig.text(
            0.08,
            0.5,
            "Estimated age (years)",
            va="center",
            rotation="vertical",
            size=15,
        )

        cbar = plt.colorbar(
            scatter, format="%.3f", cax=ax_scale, ticks=[0.001, 0.01, 0.1, 0.5, 1]
        )
        cbar.set_alpha(1)
        cbar.draw_all()
        cbar.set_label("Variant Frequency", rotation=270, labelpad=12)
        plt.show()
        self.save(self.name)


class ScalingFigure(Figure):
    """
    Figure showing CPU and memory scaling of tsdate, tsinfer, Relate and GEVA.
    With both samples and length of sequence.
    """

    name = "scaling"
    data_path = "simulated-data"
    filename = ["cpu_scaling_samplesize", "cpu_scaling_length"]
    plt_title = "scaling_fig"
    include_geva = False
    col_1_name = "Length fixed at 1Mb"
    col_2_name = "Sample size fixed at 250"

    def plot_subplot(
        self,
        ax,
        index,
        means_arr,
        time=False,
        memory=False,
        samplesize=False,
        length=False,
        xlabel=False,
        ylabel=False,
    ):
        if memory:
            means_arr = [1e-9 * means for means in means_arr]
            if ylabel:
                ax.set_ylabel("Memory Requirements (Gb)", fontsize=12)
        elif time:
            means_arr = [means * (1 / 3600) for means in means_arr]
            if ylabel:
                ax.set_ylabel("CPU Runtime (hours)", fontsize=12)
        if samplesize and xlabel:
            ax.set_xlabel("Sample Size", fontsize=12)
        elif length and xlabel:
            ax.set_xlabel("Length (Gb)", fontsize=12)
        ax.plot(
            index,
            means_arr[0],
            ":",
            label="tsdate",
            color=constants.colors["tsdate"],
            marker="^",
        )
        ax.plot(
            index,
            means_arr[1],
            "--",
            label="tsinfer",
            color=constants.colors["tsdate"],
            marker="v",
        )
        ax.plot(
            index,
            means_arr[0] + means_arr[1],
            label="tsinfer +\n tsdate",
            color=constants.colors["tsdate"],
            marker="D",
        )
        ax.plot(
            index,
            means_arr[2],
            label="Relate",
            color=constants.colors["relate"],
            marker="h",
        )

        if self.include_geva:
            ax.plot(
                index,
                means_arr[3],
                label="GEVA",
                color=constants.colors["geva"],
                marker="s",
            )
        max_val = np.max(means_arr[2])
        ax.set_ylim(0, max_val + (0.05 * max_val))
        ax.xaxis.set_major_locator(plt.MaxNLocator(5))

    def plot_inset_ax(self, ax, index, means_arr, time=False, memory=False, left=True):
        if left:
            left_pos = 0.01
        else:
            left_pos = 0.55
        axins1 = inset_axes(
            ax,
            width="40%",
            height="40%",
            loc=2,
            borderpad=2,
            bbox_to_anchor=(left_pos, 0.05, 1, 1),
            bbox_transform=ax.transAxes,
        )
        if memory:
            means_arr = [1e-9 * means for means in means_arr]
        elif time:
            means_arr = [means * (1 / 3600) for means in means_arr]
        axins1.plot(
            index,
            means_arr[0],
            ":",
            label="tsdate",
            color=constants.colors["tsdate"],
            marker="^",
        )
        axins1.plot(
            index,
            means_arr[1],
            "--",
            label="tsinfer",
            color=constants.colors["tsdate"],
            marker="v",
        )
        axins1.plot(
            index,
            means_arr[0] + means_arr[1],
            label="tsinfer + tsdate",
            color=constants.colors["tsdate"],
            marker="D",
        )
        axins1.plot(
            index,
            means_arr[2],
            label="relate",
            color=constants.colors["relate"],
            marker="h",
        )
        axins1.plot(
            index,
            means_arr[3],
            label="GEVA",
            color=constants.colors["geva"],
            marker="s",
        )
        axins1.tick_params(axis="both", labelsize=7)
        return axins1

    def plot(self):
        samples_scaling = self.data[0]
        length_scaling = self.data[1]
        samples_means = samples_scaling.groupby("sample_size").mean()
        length_means = length_scaling.groupby("length").mean()
        self.samples_index = samples_means.index
        self.length_index = length_means.index / 1000000

<<<<<<< HEAD
        fig, ax = plt.subplots(
            nrows=2,
            ncols=2,
            figsize=(20, 9),
            sharex=False,
        )
=======
        fig, ax = plt.subplots(nrows=2, ncols=2, figsize=(20, 9), sharex=False,)
>>>>>>> 25a1f97f
        self.plot_subplot(
            ax[0, 0],
            self.samples_index,
            [
                samples_means["tsdate_infer_cpu"],
                samples_means["tsinfer_cpu"],
                samples_means["relate_cpu"],
                samples_means["geva_cpu"],
            ],
            time=True,
            samplesize=True,
            ylabel=True,
        )
        self.plot_inset_ax(
            ax[0, 0],
            self.samples_index,
            [
                samples_means["tsdate_infer_cpu"],
                samples_means["tsinfer_cpu"],
                samples_means["relate_cpu"],
                samples_means["geva_cpu"],
            ],
            time=True,
        )
        self.plot_subplot(
            ax[1, 0],
            self.samples_index,
            [
                samples_means["tsdate_infer_memory"],
                samples_means["tsinfer_memory"],
                samples_means["relate_memory"],
                samples_means["geva_memory"],
            ],
            memory=True,
            samplesize=True,
            xlabel=True,
            ylabel=True,
        )
        self.plot_inset_ax(
            ax[1, 0],
            self.samples_index,
            [
                samples_means["tsdate_infer_memory"],
                samples_means["tsinfer_memory"],
                samples_means["relate_memory"],
                samples_means["geva_memory"],
            ],
            memory=True,
        )
        self.plot_subplot(
            ax[0, 1],
            self.length_index,
            [
                length_means["tsdate_infer_cpu"],
                length_means["tsinfer_cpu"],
                length_means["relate_cpu"],
                length_means["geva_cpu"],
            ],
            time=True,
            length=True,
            ylabel=True,
        )
        self.plot_inset_ax(
            ax[0, 1],
            self.samples_index,
            [
                length_means["tsdate_infer_cpu"],
                length_means["tsinfer_cpu"],
                length_means["relate_cpu"],
                length_means["geva_cpu"],
            ],
            time=True,
        )
        self.plot_subplot(
            ax[1, 1],
            self.length_index,
            [
                length_means["tsdate_infer_memory"],
                length_means["tsinfer_memory"],
                length_means["relate_memory"],
                length_means["geva_memory"],
            ],
            memory=True,
            length=True,
            xlabel=True,
            ylabel=True,
        )
        axins = self.plot_inset_ax(
            ax[1, 1],
            self.length_index,
            [
                length_means["tsdate_infer_memory"],
                length_means["tsinfer_memory"],
                length_means["relate_memory"],
                length_means["geva_memory"],
            ],
            memory=True,
        )
        ax[0, 1].get_xaxis().get_major_formatter().set_scientific(False)
        ax[1, 1].get_xaxis().get_major_formatter().set_scientific(False)
        ax[0, 0].set_title(self.col_1_name)
        ax[0, 1].set_title(self.col_2_name)
        handles, labels = ax[0, 0].get_legend_handles_labels()
        insert_handles, insert_labels = axins.get_legend_handles_labels()
<<<<<<< HEAD
        lgd = fig.legend(
=======
        fig.legend(
>>>>>>> 25a1f97f
            handles + [insert_handles[-1]],
            labels + [insert_labels[-1]],
            fontsize=14,
            ncol=1,
            loc=7,
        )
        self.save(self.name)


class TgpMutEstsFrequency(Figure):
    """
    Figure showing TGP mutation age estimates from tsdate, Relate, GEVA vs. frequency.
    """

    name = "tgp_muts_frequency"
    data_path = "data"
    filename = ["tgp_mutations"]
    plt_title = "TGP Mutation Age vs Frequency"

    def plot(self):
        comparable_mutations = self.data[0][
            ["tsdate_age", "relate_avg_age", "AgeMean_Jnt", "tsdate_frequency"]
        ]
        comparable_mutations = comparable_mutations[
            comparable_mutations["tsdate_age"] > 0
        ]
        frequency = comparable_mutations["tsdate_frequency"]
        fig, ax = plt.subplots(
            nrows=1, ncols=3, figsize=(15, 5), sharey=True, sharex=True
        )
        ax[0].hexbin(
            frequency,
            comparable_mutations["tsdate_age"],
            xscale="log",
            yscale="log",
            bins="log",
            cmap="Blues",
            mincnt=1,
        )
        ax[1].hexbin(
            frequency,
            comparable_mutations["relate_avg_age"],
            xscale="log",
            yscale="log",
            bins="log",
            cmap="Greens",
            mincnt=1,
        )
        ax[2].hexbin(
            frequency,
            comparable_mutations["AgeMean_Jnt"],
            xscale="log",
            yscale="log",
            bins="log",
            cmap="Reds",
            mincnt=1,
        )
        plt.xlim(3e-3, 1.05)
        plt.ylim(10, 2.4e5)
        ax[0].set_title("Frequency vs. GEVA Estimated Allele Age")
        ax[1].set_title("Frequency vs. Relate Estimated Allele Age")
        ax[2].set_title("Frequency vs. GEVA Estimated Allele Age")
        ax[0].set_xlabel("TGP Frequency")
        ax[1].set_xlabel("TGP Frequency")
        ax[2].set_xlabel("TGP Frequency")
        ax[0].set_ylabel("Estimated Age by tsdate (generations)")
        ax[1].set_ylabel("Estimated Age by Relate (generations)")
        ax[2].set_ylabel("Estimated Age by GEVA (generations)")
        ax[0].plot([0.1, 3e5], [0.1, 3e5], c="black")
        ax[1].plot([0.1, 3e5], [0.1, 3e5], c="black")
        ax[2].plot([0.1, 3e5], [0.1, 3e5], c="black")
        plt.tight_layout()

        self.save(self.name)


class TgpMutationAgeComparisons(Figure):
    """
    Figure comparing TGP mutation age estimates from tsdate, Relate, and GEVA.
    """

    name = "tgp_dates_comparison"
    data_path = "data"
    # filename = ["tgp_mutations_unconstrained"]
    filename = ["tgp_mutations"]
    plt_title = "Compare Mutation Age Estimates"

    def plot(self):
        comparable_mutations = self.data[0][
            ["tsdate_age", "relate_avg_age", "AgeMean_Jnt", "tsdate_frequency"]
        ]
        comparable_mutations = comparable_mutations[
            comparable_mutations["tsdate_age"] > 0
        ]
        fig, ax = plt.subplots(
            nrows=1, ncols=3, figsize=(15, 5), sharey=True, sharex=True
        )
        ax[0].hexbin(
            comparable_mutations["tsdate_age"],
            comparable_mutations["AgeMean_Jnt"],
            xscale="log",
            yscale="log",
            bins="log",
            mincnt=1,
        )

        ax[1].hexbin(
            comparable_mutations["tsdate_age"],
            comparable_mutations["relate_avg_age"],
            xscale="log",
            yscale="log",
            bins="log",
            mincnt=1,
        )

        ax[2].hexbin(
            comparable_mutations["relate_avg_age"],
            comparable_mutations["AgeMean_Jnt"],
            xscale="log",
            yscale="log",
            bins="log",
            mincnt=1,
        )

        plt.xlim(1, 2e5)
        plt.ylim(1, 2e5)
        ax[0].set_title("tsdate vs. GEVA Estimated Allele Age")
        ax[1].set_title("tsdate vs. Relate Estimated Allele Age")
        ax[2].set_title("Relate vs. GEVA Estimated Allele Age")
        ax[0].set_xlabel("Estimated Age by tsdate (generations)")
        ax[0].set_ylabel("Estimated Age by GEVA (generations)")
        ax[1].set_xlabel("Estimated Age by tsdate (generations)")
        ax[1].set_ylabel("Estimated Age by Relate (generations)")
        ax[2].set_xlabel("Estimated Age by Relate (generations)")
        ax[2].set_ylabel("Estimated Age by GEVA (generations)")
        ax[0].plot([0.1, 3e5], [0.1, 3e5], c="black")
        ax[1].plot([0.1, 3e5], [0.1, 3e5], c="black")
        ax[2].plot([0.1, 3e5], [0.1, 3e5], c="black")
        plt.tight_layout()

        self.save(self.name)


class TgpMutationAverageAge(Figure):
    """
    Compare mutation age estimates from tsdate, Relate, and GEVA for tgp chromosome 20.
    """

    name = "mutation_average_age"
    data_path = "data"
    filename = ["tgp_mutations"]
    plt_title = "Average TGP Mutation Age"

    def plot(self):
        comparable_mutations = self.data[0][
            ["tsdate_age", "relate_avg_age", "AgeMean_Jnt"]
        ]
        comparable_mutations = comparable_mutations[
            comparable_mutations["tsdate_age"] > 0
        ]
        ax = sns.boxplot(
            data=comparable_mutations.rename(
                columns={
                    "tsdate_age": "tsdate",
                    "relate_avg_age": "relate",
                    "AgeMean_Jnt": "GEVA",
                }
            ),
        )
        ax.set_yscale("log")
        ax.artists[0].set_facecolor("blue")
        ax.artists[1].set_facecolor("green")
        ax.artists[2].set_facecolor("red")
        plt.ylabel("Estimated Allele Age (generations)")
        plt.title(
            "Estimated TGP Allele Ages \n {} Variant Sites on Chr 20".format(
                comparable_mutations.shape[0]
            )
        )
        self.save(self.name)


class RecurrentMutations(Figure):
    """
    Figure showing number of recurrent mutations in 1000G tree sequence inferred by
    tsinfer.
    """

    name = "recurrent_mutations"
    data_path = "data"
    filename = [
        "1kg_chr20_ma0.1_ms0.1_p16.recurrent_counts",
        "1kg_chr20_ma0.1_ms0.1_p16.recurrent_counts_nosamples",
        "1kg_chr20_ma0.1_ms0.1_p16.recurrent_counts_nodouble",
        "1kg_chr20_ma0.1_ms0.1_p16.recurrent_counts_nosamples_two_muts",
    ]
    plt_title = "recurrent_mutations_fig"

    def plot(self):
        fig, ax = plt.subplots(
            nrows=3, ncols=1, figsize=(18, 12), sharex=True, sharey=True
        )
        plt.subplots_adjust(bottom=0.05)
        self.data[0] = self.data[0].set_index(self.data[0].columns[0])
        self.data[1] = self.data[1].set_index(self.data[1].columns[0])
        ax[0].bar(self.data[0].index + 1, self.data[0]["recurrent_counts"])
        ax[1].bar(self.data[1].index + 1, self.data[1]["recurrent_counts_nosamples"])
        ax[2].bar(self.data[2].index + 1, self.data[2]["recurrent_counts_nodouble"])
        ax[0].set_title("Number of Mutations per site", size=15)
        ax[1].set_title(
            "Number of Mutations per Site, removing mutations on sample edges", size=15
        )
        ax[2].set_title(
            "Number of Mutations per Site, removing mutations with one or two samples",
            size=15,
        )
        ax[2].set_xlabel("Mutations per site", size=20)
        fig.text(0.085, 0.5, "Frequency", va="center", rotation="vertical", size=20)

        ax[0].set_yscale("log")
        self.save(self.name)


class HgdpRecurrentMutations(RecurrentMutations):
    """
    Figure showing number of recurrent mutations in HGDP tree sequence inferred by
    tsinfer.
    """

    name = "hgdp_recurrent_mutations"
    data_path = "data"
    filename = [
        "hgdp_missing_data_chr20_ma0.5_ms0.05_p15.simplify.recurrent_counts",
        "hgdp_missing_data_chr20_ma0.5_ms0.05_p15.simplify.recurrent_counts_nosamples",
        "hgdp_missing_data_chr20_ma0.5_ms0.05_p15.simplify.recurrent_counts_nodouble",
        """hgdp_missing_data_chr20_ma0.5_ms0.05_p15.simplify.
        recurrent_counts_nosamples_two_muts""",
    ]
    plt_title = "hgdp_recurrent_mutations_fig"


class PriorEvaluation(Figure):
    """
    Supplementary Figure 2: Evaluating the Lognormal Prior
    """

    name = "prior_evaluation"
    data_path = "simulated-data"
    filename = "evaluateprior"
    plt_title = "prior_evaluation"

    def __init__(self):
        datafile_name = os.path.join(self.data_path, self.filename + ".csv")
        self.data = pickle.load(open(datafile_name, "rb"))

    def plot(self):
        fig, ax = plt.subplots(2, 2, figsize=(16, 12), sharex=True, sharey=True)
        axes = ax.ravel()
        plt.xscale("log")
        plt.yscale("log")
        plt.xlim(1.8, 1050)
        plt.ylim(1e-3, 4e5)
        all_results = self.data

        for index, ((_, result), mixtures) in enumerate(
            zip(all_results.items(), [False, False, False, False])
        ):
            num_tips_all = np.concatenate(result["num_tips"]).ravel()
            num_tips_all_int = num_tips_all.astype(int)
            only_mixtures = np.full(len(num_tips_all), True)
            if mixtures:
                only_mixtures = np.where((num_tips_all - num_tips_all_int) != 0)[0]

            upper_bound_all = np.concatenate(result["upper_bound"]).ravel()[
                only_mixtures
            ]
            lower_bound_all = np.concatenate(result["lower_bound"]).ravel()[
                only_mixtures
            ]
            expectations_all = np.concatenate(result["expectations"]).ravel()[
                only_mixtures
            ]

            real_ages_all = np.concatenate(result["real_ages"]).ravel()[only_mixtures]
            num_tips_all = num_tips_all[only_mixtures]
            yerr = [
                expectations_all - lower_bound_all,
                upper_bound_all - expectations_all,
            ]

            axes[index].errorbar(
                num_tips_all,
                expectations_all,
                ls="none",
                yerr=yerr,
                elinewidth=0.3,
                alpha=0.4,
                color="grey",
                zorder=1,
                label="95% credible interval of the prior",
            )
            axes[index].scatter(
                num_tips_all,
                real_ages_all,
                s=1,
                alpha=0.5,
                zorder=2,
                color="blue",
                label="True Time",
            )
            axes[index].scatter(
                num_tips_all,
                expectations_all,
                s=1,
                color="red",
                zorder=3,
                label="expected time",
                alpha=0.5,
            )
            coverage = np.sum(
                np.logical_and(
                    real_ages_all < upper_bound_all, real_ages_all > lower_bound_all
                )
            ) / len(expectations_all)
            axes[index].text(
                0.35,
                0.25,
                "Overall Coverage Probability:" + "{0:.3f}".format(coverage),
                size=10,
                ha="center",
                va="center",
                transform=axes[index].transAxes,
            )
            less5_tips = np.where(num_tips_all < 5)[0]
            coverage = np.sum(
                np.logical_and(
                    real_ages_all[less5_tips] < upper_bound_all[less5_tips],
                    (real_ages_all[less5_tips] > lower_bound_all[less5_tips]),
                )
                / len(expectations_all[less5_tips])
            )
            axes[index].text(
                0.35,
                0.21,
                "<10 Tips Coverage Probability:" + "{0:.3f}".format(coverage),
                size=10,
                ha="center",
                va="center",
                transform=axes[index].transAxes,
            )
            mrcas = np.where(num_tips_all == 1000)[0]
            coverage = np.sum(
                np.logical_and(
                    real_ages_all[mrcas] < upper_bound_all[mrcas],
                    (real_ages_all[mrcas] > lower_bound_all[mrcas]),
                )
                / len(expectations_all[mrcas])
            )
            axes[index].text(
                0.35,
                0.17,
                "MRCA Coverage Probability:" + "{0:.3f}".format(coverage),
                size=10,
                ha="center",
                va="center",
                transform=axes[index].transAxes,
            )
            axins = zoomed_inset_axes(
                axes[index],
                2.7,
                loc=4,
                bbox_to_anchor=(0.95, 0.1),
                bbox_transform=axes[index].transAxes,
            )
            axins.errorbar(
                num_tips_all,
                expectations_all,
                ls="none",
                yerr=yerr,
                elinewidth=0.7,
                alpha=0.1,
                color="grey",
                solid_capstyle="projecting",
                capsize=4,
                label="95% credible interval of the prior",
                zorder=1,
            )
            axins.scatter(
                num_tips_all,
                real_ages_all,
                s=2,
                color="blue",
                alpha=0.5,
                label="True Time",
                zorder=2,
            )
            axins.scatter(
                num_tips_all,
                expectations_all,
                s=2,
                color="red",
                label="Expected time",
                alpha=0.5,
                zorder=3,
            )
            x1, x2, y1, y2 = 970, 1030, 5e3, 3e5
            axins.set_xlim(x1, x2)
            axins.set_ylim(y1, y2)
            axins.set_xscale("log")
            axins.set_yscale("log")
            axins.set_xticks([], minor=True)
            axins.set_yticks([], minor=True)
            mark_inset(axes[index], axins, loc1=2, loc2=1, fc="none", ec="0.5")
        lgnd = axes[3].legend(loc=4, prop={"size": 12}, bbox_to_anchor=(1, -0.3))
        lgnd.legendHandles[0]._sizes = [30]
        lgnd.legendHandles[1]._sizes = [30]
        lgnd.legendHandles[2]._linewidths = [2]
        fig.text(0.5, 0.04, "Number of Tips", ha="center", size=15)
        fig.text(
            0.04,
            0.5,
            "Node Age (Generations)",
            va="center",
            rotation="vertical",
            size=15,
        )
        axes[0].set_title("p=0", size=14)
        axes[1].set_title("p=1e-8", size=14)
        axes[1].text(
            1.03,
            0.2,
            "Lognormal Distribution",
            rotation=90,
            color="Black",
            transform=axes[1].transAxes,
            size=14,
        )
        axes[3].text(
            1.03,
            0.2,
            "Gamma Distribution",
            rotation=90,
            color="Black",
            transform=axes[3].transAxes,
            size=14,
        )

        self.save(self.name)


class TsdateAccuracy(Figure):
    """
    Supplementary Figure 4: Evaluating tsdate's accuracy at various mutation rates
    """

    name = "tsdate_accuracy"
    data_path = "simulated-data"
    filename = "tsdate_accuracy"
    plt_title = "tsdate_accuracy"

    def __init__(self):
        datafile_name = os.path.join(self.data_path, self.filename + ".csv")
        self.data = pickle.load(open(datafile_name, "rb"))

    def plot(self):
        (
            sim,
            io,
            maxed,
            inf_io,
            inf_maxed,
            io_kc,
            max_kc,
            inf_io_kc,
            inf_maxed_kc,
        ) = self.data
        f, axes = plt.subplots(
            nrows=3,
            ncols=4,
            sharex=True,
            sharey=True,
            gridspec_kw={
                "wspace": 0.1,
                "hspace": 0.1,
                "height_ratios": [1, 1, 1],
                "width_ratios": [1, 1, 1, 1],
            },
            figsize=(20, 15),
        )
        axes[0, 0].set_xscale("log")
        axes[0, 0].set_yscale("log")
        axes[0, 0].set_xlim(2e-1, 2e5)
        axes[0, 0].set_ylim(2e-1, 2e5)
        x0, x1 = axes[0, 0].get_xlim()
        y0, y1 = axes[0, 0].get_ylim()

        parameter_arr = [1e-9, 1e-8, 1e-7]

        for index, param in enumerate(parameter_arr):
            true_ages = sim[index]["Simulated Age"].values
            inside_outside = io[index]["IO Age"].values
            maximized = maxed[index]["Max Age"].values
            inferred_inside_outside = inf_io[index]["IO Age"].values
            inferred_maximized = inf_maxed[index]["Max Age"].values

            for i, (method, kc) in enumerate(
                zip(
                    [
                        inside_outside,
                        maximized,
                        inferred_inside_outside,
                        inferred_maximized,
                    ],
                    [io_kc, max_kc, inf_io_kc, inf_maxed_kc],
                )
            ):
                self.mutation_accuracy(
                    axes[index, i], true_ages, method, "", kc_distance_1=kc[index]
                )
            axes[index, 3].text(
                3.25,
                0.15,
                "Mutation Rate: " + str(param),
                rotation=90,
                transform=axes[index, 1].transAxes,
                size=20,
            )

        axes[0, 0].set_title("Inside-Outside", size=20, color="Black")
        axes[0, 1].set_title("Maximization", size=20, color="Black")
        axes[0, 2].set_title("Inside-Outside", size=20, color="Black")
        axes[0, 3].set_title("Maximization", size=20, color="Black")

        f.text(0.5, 0.05, "True Time", ha="center", size=25)
        f.text(0.08, 0.5, "Estimated Time", va="center", rotation="vertical", size=25)
        f.text(0.31, 0.92, "tsdate using True Topologies", ha="center", size=25)
        f.text(0.71, 0.92, "tsdate using tsinfer Topologies", ha="center", size=25)

        self.save(self.name)


class NeutralSimulatedMutationAccuracy(Figure):
    """
    Supplementary Figure 4: Accuracy of tsdate, tsdate + tsinfer, Geva and Relate
    on a neutral coalescent simulation.
    """

    name = "neutral_simulated_mutation_accuracy"
    data_path = "simulated-data"
    filename = [
        "neutral_simulated_mutation_accuracy_mutations",
        "neutral_simulated_mutation_accuracy_kc_distances",
    ]

    def plot(self):
        df = self.data[0]
        kc_distances = self.data[1]
        kc_distances = kc_distances.set_index(kc_distances.columns[0])
        # error_df = self.data[1]
        # anc_error_df = self.data[2]
        f, ax = plt.subplots(
            nrows=2,
            ncols=2,
            sharex=True,
            sharey=True,
            gridspec_kw={"wspace": 0.1, "hspace": 0.1},
            figsize=(12, 12),
        )

        ax[0, 0].set_xscale("log")
        ax[0, 0].set_yscale("log")
        ax[0, 0].set_xlim(1, 2e5)
        ax[0, 0].set_ylim(1, 2e5)

        # for row, (df, kc_distance) in enumerate(zip(no_error_df, kc_distances)):
        # We can only plot comparable mutations, so remove all rows where NaNs exist
        # df = df.drop(columns=["geva"])
        # df = df.replace([0, -np.inf], np.nan)
        # df = df.dropna()
        df = df[df["simulated_ts"] > 0]
        df = df[df["relate"] > 0]
        df = df[df["tsdate"] > 0]
        df = df[df["tsdate_inferred"] > 0]

        # tsdate on true tree
        self.mutation_accuracy(
            ax[0, 0],
            df["simulated_ts"],
            df["tsdate"],
            "tsdate (using true topology)",
            kc_distance_1=np.mean(kc_distances.loc[1]["tsdate"]),
        )

        # tsdate on inferred tree
        self.mutation_accuracy(
            ax[0, 1],
            df["simulated_ts"],
            df["tsdate_inferred"],
            "tsinfer + tsdate",
            kc_distance_0=np.mean(kc_distances.loc[0]["tsdate_inferred"]),
            kc_distance_1=np.mean(kc_distances.loc[1]["tsdate_inferred"]),
        )

        # Relate accuracy
        self.mutation_accuracy(
            ax[1, 1],
            df["simulated_ts"][~np.isnan(df["relate"])],
            df["relate"][~np.isnan(df["relate"])],
            "Relate",
            cmap="Greens",
            kc_distance_0=np.mean(kc_distances.loc[0]["relate"]),
            kc_distance_1=np.mean(kc_distances.loc[1]["relate"]),
        )

        # GEVA accuracy
        self.mutation_accuracy(
            ax[1, 0],
            df["simulated_ts"][~np.isnan(df["geva"])],
            df["geva"][~np.isnan(df["geva"])],
            "GEVA",
            cmap="Reds",
        )

        f.text(0.5, 0.05, "True Time", ha="center", size=25)
        f.text(0.05, 0.5, "Estimated Time", va="center", rotation="vertical", size=25)

        self.save(self.name)


class TsdateChr20Accuracy(Figure):
    """
    Supplementary Figure 6: Evaluating tsdate's accuracy on Simulated Chromosome 20
    """

    name = "tsdate_accuracy_chr20"
    data_path = "simulated-data"
    filename = [
        "tsdate_chr20_accuracy_mutations",
        "tsdate_chr20_accuracy_error_mutations",
        "tsdate_chr20_accuracy_anc_error_mutations",
        "tsdate_chr20_accuracy_kc_distances",
        "tsdate_chr20_accuracy_error_kc_distances",
        "tsdate_chr20_accuracy_anc_error_kc_distances",
    ]

    plt_title = "tsdate_accuracy_chr20"

    def plot(self):
        df = self.data[0]
        error_df = self.data[1]
        anc_error_df = self.data[2]
        kc_distances = self.data[3]
        kc_distances = kc_distances.set_index(kc_distances.columns[0])
        error_kc_distances = self.data[4]
        error_kc_distances = error_kc_distances.set_index(error_kc_distances.columns[0])
        anc_error_kc_distances = self.data[5]
        anc_error_kc_distances = anc_error_kc_distances.set_index(
            anc_error_kc_distances.columns[0]
        )

        f, axes = plt.subplots(
            ncols=3,
            nrows=5,
            sharex=True,
            sharey=True,
            gridspec_kw={
                "wspace": 0.1,
                "hspace": 0.1,
                "width_ratios": [1, 1, 1],
                "height_ratios": [1, 0.1, 1, 1, 1],
            },
            figsize=(15, 20),
        )
        axes[0, 0].axis("off")
        axes[0, 2].axis("off")
        axes[1, 0].axis("off")
        axes[1, 1].axis("off")
        axes[1, 2].axis("off")

        axes[0, 0].set_xscale("log")
        axes[0, 0].set_yscale("log")
        axes[0, 0].set_xlim(1, 2e5)
        axes[0, 0].set_ylim(1, 2e5)
        x0, x1 = axes[0, 0].get_xlim()
        y0, y1 = axes[0, 0].get_ylim()
        row_labels = [
            "tsdate",
            "",
            "tsinfer + tsdate",
            "tsinfer with mismatch \n+ tsdate",
            "iteration tsinfer \n+ tsdate",
        ]
        for (i, name), j in zip(enumerate(row_labels), [1, 2, 2, 2, 2]):
            axes[i, j].set_ylabel(name, rotation=90, size=20)
            axes[i, j].yaxis.set_label_position("right")

        sim = df["simulated_ts"]
        methods = ["inferred_dated", "mismatch_inferred_dated", "iter_dated_ts"]
        comparable_sites = np.logical_and(sim > 0, df["dated"] > 0)
        self.mutation_accuracy(
            axes[0, 1],
            sim[comparable_sites],
            df["dated"][comparable_sites],
            "",
            kc_distance_1=np.mean(kc_distances.loc[1]["dated"]),
        )
        for col, prefix, (mut_df, kc_df) in zip(
            range(3),
            ["", "error_", "anc_error_"],
            [
                (df, kc_distances),
                (error_df, error_kc_distances),
                (anc_error_df, anc_error_kc_distances),
            ],
        ):
            for row, method, cmap in zip(
                [2, 3, 4], methods, ["Blues", "Blues", "Blues"]
            ):
                method = prefix + method
                result = mut_df[method]
                comparable_sites = np.logical_and(sim > 0, result > 0)
                cur_true_ages = sim[comparable_sites]
                cur_results = result[comparable_sites]
                self.mutation_accuracy(
                    axes[row, col],
                    cur_true_ages,
                    cur_results,
                    "",
                    cmap=cmap,
                    kc_distance_0=np.mean(kc_df.loc[0][method]),
                    kc_distance_1=np.mean(kc_df.loc[1][method]),
                )
        axes[0, 1].set_title("tsdate using Simulated Topology")
        axes[2, 0].set_title("No Error")
        axes[2, 1].set_title("Empirical Error")
        axes[2, 2].set_title("Empirical Error + 1% Ancestral State Error")
        f.text(0.5, 0.05, "True Time", ha="center", size=25)
        f.text(0.08, 0.4, "Estimated Time", va="center", rotation="vertical", size=25)

        self.save(self.name)


class Chr20SimulatedMutationAccuracy(Figure):
    """
    Supplementary Figure 7: Evaluating tsdate, Relate, and GEVA accuracy on Simulated
    Chromosome 20 snippets
    """

    name = "simulated_accuracy_chr20"
    data_path = "simulated-data"
    filename = [
        "chr20_simulated_mutation_accuracy_mutations",
        "chr20_simulated_mutation_accuracy_error_mutations",
        "chr20_simulated_mutation_accuracy_anc_error_mutations",
        "chr20_simulated_mutation_accuracy_kc_distances",
        "chr20_simulated_mutation_accuracy_error_kc_distances",
        "chr20_simulated_mutation_accuracy_anc_error_kc_distances",
    ]
    plt_title = "simulated_accuracy_chr20"

    def plot(self):
        df = self.data[0]
        error_df = self.data[1]
        anc_error_df = self.data[2]
        kc_distances = self.data[3]
        kc_distances = kc_distances.set_index(kc_distances.columns[0])
        error_kc_distances = self.data[4]
        error_kc_distances = error_kc_distances.set_index(error_kc_distances.columns[0])
        anc_error_kc_distances = self.data[5]
        anc_error_kc_distances = anc_error_kc_distances.set_index(
            anc_error_kc_distances.columns[0]
        )

        f, axes = plt.subplots(
            ncols=3,
            nrows=5,
            sharex=True,
            sharey=True,
            gridspec_kw={
                "wspace": 0.1,
                "hspace": 0.1,
                "width_ratios": [1, 1, 1],
                "height_ratios": [1, 0.1, 1, 1, 1],
            },
            figsize=(15, 20),
        )
        axes[0, 0].axis("off")
        axes[0, 2].axis("off")
        axes[1, 0].axis("off")
        axes[1, 1].axis("off")
        axes[1, 2].axis("off")

        axes[0, 0].set_xscale("log")
        axes[0, 0].set_yscale("log")
        axes[0, 0].set_xlim(1, 2e5)
        axes[0, 0].set_ylim(1, 2e5)
        x0, x1 = axes[0, 0].get_xlim()
        y0, y1 = axes[0, 0].get_ylim()
        row_labels = [
            "tsdate",
            "",
            "mismatch tsinfer + tsdate \n(iteration)",
            "Relate",
            "GEVA",
        ]
        for (i, name), j, color in zip(
            enumerate(row_labels),
            [1, 2, 2, 2, 2],
            [
                constants.colors["tsdate"],
                "",
                constants.colors["tsdate"],
                constants.colors["Relate"],
                constants.colors["GEVA"],
            ],
        ):
            axes[i, j].set_ylabel(name, rotation=90, color=color, size=20)
            axes[i, j].yaxis.set_label_position("right")

        sim = df["simulated_ts"]
        methods = ["tsdate_inferred", "relate", "geva"]
        comparable_sites = np.logical_and(sim > 0, df["tsdate"] > 0)
        self.mutation_accuracy(
            axes[0, 1],
            sim[comparable_sites],
            df["tsdate"][comparable_sites],
            "",
            kc_distance_1=np.mean(kc_distances.loc[1]["tsdate"]),
        )
        for col, (mut_df, kc_df) in zip(
            range(3),
            [
                (df, kc_distances),
                (error_df, error_kc_distances),
                (anc_error_df, anc_error_kc_distances),
            ],
        ):
            for row, method, cmap in zip(
                [2, 3, 4], methods, ["Blues", "Greens", "Reds"]
            ):
                result = mut_df[method]
                comparable_sites = np.logical_and(sim > 0, result > 0)
                cur_true_ages = sim[comparable_sites]
                cur_results = result[comparable_sites]
                kc_0 = np.mean(kc_df.loc[0][method])
                kc_1 = np.mean(kc_df.loc[1][method])
                if np.isnan(kc_0) or np.isnan(kc_1):
                    self.mutation_accuracy(
                        axes[row, col], cur_true_ages, cur_results, "", cmap=cmap
                    )
                else:
                    self.mutation_accuracy(
                        axes[row, col],
                        cur_true_ages,
                        cur_results,
                        "",
                        cmap=cmap,
                        kc_distance_0=kc_0,
                        kc_distance_1=kc_1,
                    )

        axes[0, 1].set_title("tsdate using Simulated Topology", color="black", size=20)
        axes[2, 0].set_title("No Error", color="black", size=20)
        axes[2, 1].set_title("Empirical Error", color="black", size=20)
        axes[2, 2].set_title(
            "Empirical Error + 1% Ancestral State Error", color="black"
        )
        f.text(0.5, 0.06, "True Time", ha="center", size=25)
        f.text(0.06, 0.4, "Estimated Time", va="center", rotation="vertical", size=25)

        self.save(self.name)


class TsdateIterationAccuracy(NeutralSimulatedMutationAccuracy):
    """
    Plot figure showing accuracy of tsdate iteration
    """

    name = "tsdate_iter_neutral_simulated_mutation_accuracy"
    data_path = "simulated-data"
    filename = ["tsdate_iteration_neutral_simulated_mutation_accuracy_mutations"]

    def plot(self):
        df = self.data[0]
        with sns.axes_style("white"):
            fig, ax = plt.subplots(
                nrows=3, ncols=2, figsize=(12, 12), sharex=True, sharey=True
            )
            # We can only plot comparable mutations, so remove all rows where NaNs exist
            df = df.dropna()

            ax[0, 0].set_xscale("log")
            ax[0, 0].set_yscale("log")
            ax[0, 0].set_xlim(1, 2e5)
            ax[0, 0].set_ylim(1, 2e5)

            # tsdate on true tree
            self.mutation_accuracy(
                ax[0, 0],
                df["simulated_ts"],
                df["tsdate"],
                "tsdate (using true topology)",
            )
            # tsdate on true tree
            self.mutation_accuracy(
                ax[0, 1],
                df["simulated_ts"],
                df["tsdate_1stiter"],
                "tsdate (using true topology) 1 iteration",
            )
            # tsdate on true tree
            self.mutation_accuracy(
                ax[1, 0],
                df["simulated_ts"],
                df["tsdate_2nditer"],
                "tsdate (using true topology) 2 iteration",
            )

            # tsdate on inferred tree
            self.mutation_accuracy(
                ax[1, 1], df["simulated_ts"], df["tsdate_inferred"], "tsinfer + tsdate"
            )
            # tsdate on inferred tree
            self.mutation_accuracy(
                ax[2, 0],
                df["simulated_ts"],
                df["tsdate_inferred_1stiter"],
                "tsinfer + tsdate",
            )
            # tsdate on inferred tree
            self.mutation_accuracy(
                ax[2, 1],
                df["simulated_ts"],
                df["tsdate_inferred_2nditer"],
                "tsinfer + tsdate",
            )

            self.save(self.name)


class OoaChr20SimulatedMutationAccuracy(NeutralSimulatedMutationAccuracy):
    """"""

    name = "ooa_chr20_simulated_mutation_accuracy"
    data_path = "simulated-data"
    filename = [
        "chr20_simulated_mutation_accuracy_mutations",
        "chr20_simulated_mutation_accuracy_kc_distances",
        "chr20_simulated_mutation_accuracy_error_mutations",
        "chr20_simulated_mutation_accuracy_error_kc_distances",
        "chr20_simulated_mutation_accuracy_anc_error_mutations",
        "chr20_simulated_mutation_accuracy_anc_error_kc_distances",
    ]

    def plot(self):
        df = self.data[0]
        kc_distances = self.data[1]
        kc_distances = kc_distances.set_index(kc_distances.columns[0])
        error_df = self.data[2]
        error_kc = self.data[3]
        error_kc = error_kc.set_index(error_kc.columns[0])
        anc_error_df = self.data[4]
        anc_error_kc = self.data[5]
        anc_error_kc = anc_error_kc.set_index(anc_error_kc.columns[0])

        f, axes = plt.subplots(
            ncols=3,
            nrows=5,
            sharex=True,
            sharey=True,
            gridspec_kw={
                "wspace": 0.1,
                "hspace": 0.1,
                "width_ratios": [1, 1, 1],
                "height_ratios": [1, 0.1, 1, 1, 1],
            },
            figsize=(15, 20),
        )
        axes[0, 0].axis("off")
        axes[0, 2].axis("off")
        for i in range(0, 3):
            axes[1, i].axis("off")

        axes[0, 0].set_xscale("log")
        axes[0, 0].set_yscale("log")
        axes[0, 0].set_xlim(1, 2e5)
        axes[0, 0].set_ylim(1, 2e5)
        x0, x1 = axes[0, 0].get_xlim()
        y0, y1 = axes[0, 0].get_ylim()
        axes[0, 1].set_title("tsdate using Simulated Topology")
        axes[2, 0].set_title("No Error")
        axes[2, 1].set_title("Empirical Error")
        axes[2, 2].set_title("Empirical Error + 1% Ancestral State Error")
        row_labels = ["tsdate", "", "tsinfer + tsdate", "Relate", "GEVA"]
        for (i, name), j, color in zip(
            enumerate(row_labels), [1, 2, 2, 2, 2], ["Blue", "", "Blue", "Green", "Red"]
        ):
            axes[i, j].set_ylabel(name, rotation=90, color=color, size=20)
            axes[i, j].yaxis.set_label_position("right")

        self.mutation_accuracy(
            axes[0, 1],
            df["simulated_ts"][df["tsdate"] > 0],
            df["tsdate"][df["tsdate"] > 0],
            "",
            kc_distance_1=np.mean(kc_distances.loc[1]["tsdate"]),
        )
        for col, (df, kc) in enumerate(
            zip([df, error_df, anc_error_df], [kc_distances, error_kc, anc_error_kc])
        ):
            # tsdate on inferred tree
            tsdate_inferred_viable = np.logical_and(
                df["tsdate_inferred"] > 0, df["simulated_ts"] > 0
            )
            self.mutation_accuracy(
                axes[2, col],
                df["simulated_ts"][tsdate_inferred_viable],
                df["tsdate_inferred"][tsdate_inferred_viable],
                "",
                kc_distance_0=np.mean(kc_distances.loc[0]["tsdate_inferred"]),
                kc_distance_1=np.mean(kc_distances.loc[1]["tsdate_inferred"]),
            )

            # Relate accuracy
            relate_ages_viable = np.logical_and(
                df["simulated_ts"] > 0,
                np.logical_and(~np.isnan(df["relate_reage"]), df["relate_reage"] > 0),
            )
            self.mutation_accuracy(
                axes[3, col],
                df["simulated_ts"][relate_ages_viable],
                df["relate_reage"][relate_ages_viable],
                "",
                kc_distance_0=np.mean(kc_distances.loc[0]["relate"]),
                kc_distance_1=np.mean(kc_distances.loc[1]["relate"]),
            )

            # GEVA accuracy
            self.mutation_accuracy(
                axes[4, col],
                df["simulated_ts"][~np.isnan(df["geva"])],
                df["geva"][~np.isnan(df["geva"])],
                "",
            )

        f.text(0.5, 0.05, "True Time", ha="center", size=25)
        f.text(0.08, 0.5, "Estimated Time", va="center", rotation="vertical", size=25)

        self.save(self.name)


class TmrcaClustermap(Figure):
    """
    Plot the TMRCA clustermap (Figure 3)
    """

    name = "tmrca_clustermap"
    data_path = "all-data"
    filename = [
        "merged_hgdp_1kg_sgdp_high_cov_ancients_chr20.dated.binned.historic.20nodes.tmrcas"
    ]

    def make_symmetric(self, df):
        """
        Make TMRCA dataframe symmetric
        """
        df_arr = df.values
        i_upper = np.tril_indices(df.shape[0], 0)
        df_arr[i_upper] = df_arr.T[i_upper]
        return df

    def plot(self):
        df = self.data[0]
        df = df.set_index(df.columns[0])
        tmrcas = self.make_symmetric(df)

        pop_names = tmrcas.columns
        pop_names = [pop.split(".")[0] for pop in pop_names]
        pop_names = [pop.split(" ")[0] for pop in pop_names]
        regions = list()
        pop_name_suffixes = list()
        for pop in pop_names[0:54]:
            pop_name_suffixes.append(pop + "_HGDP")
            regions.append(hgdp_region_map[pop])
        for pop in pop_names[54:80]:
            pop_name_suffixes.append(pop + "_TGP")
            regions.append(tgp_region_map[pop])
        for pop in pop_names[80:210]:
            pop_name_suffixes.append(pop + "_SGDP")
            regions.append(sgdp_region_map[pop])
        for pop in pop_names[210:]:
            pop_name_suffixes.append(pop)
            regions.append("Ancients")
        pop_names = pop_name_suffixes
        tmrcas.columns = pop_names
        tmrcas["region"] = regions
        tgp_origin = {pop: "white" for pop in tmrcas.columns}
        sgdp_origin = {pop: "white" for pop in tmrcas.columns}
        hgdp_origin = {pop: "white" for pop in tmrcas.columns}
        ancient_origin = {pop: "white" for pop in tmrcas.columns}
        for pop in tmrcas.columns:
            if "TGP" in pop:
                tgp_origin[pop] = "black"
            elif "SGDP" in pop:
                sgdp_origin[pop] = "black"
            elif "HGDP" in pop:
                hgdp_origin[pop] = "black"
            else:
                ancient_origin[pop] = "black"

        row_colors = {}
        region_colors["Ancients"] = "orange"

        for pop_suffix, region in zip(tmrcas.columns, tmrcas["region"]):
            row_colors[pop_suffix] = region_colors[region]

        tmrcas = tmrcas.drop(columns="region")
        tmrcas.index = tmrcas.columns
        mergedg = tmrcas

        row_colors = pd.Series(row_colors)
        row_colors.name = "Region"
        tgp_origin = pd.Series(tgp_origin)
        tgp_origin.name = "TGP"
        hgdp_origin = pd.Series(hgdp_origin)
        hgdp_origin.name = "HGDP"
        sgdp_origin = pd.Series(sgdp_origin)
        sgdp_origin.name = "SGDP"
        ancient_origin = pd.Series(ancient_origin)
        ancient_origin.name = "Ancient"
        col_colors = pd.concat(
            [tgp_origin, hgdp_origin, sgdp_origin, ancient_origin], axis=1
        )
        mask = np.zeros_like(mergedg, dtype=np.bool)
        mask[np.tril_indices_from(mask, k=-1)] = True
        cg = sns.clustermap(mergedg, mask=mask, method="average")
        mask = mask[np.argsort(cg.dendrogram_row.reordered_ind), :]
        mask = mask[:, np.argsort(cg.dendrogram_col.reordered_ind)]
        cg = sns.clustermap(
            mergedg,
            mask=mask,
            method="average",
            xticklabels=True,
            yticklabels=True,
            figsize=(30, 30),
            rasterized=True,
            row_colors=row_colors,
            col_colors=col_colors,
            cbar_pos=(0.04, 0.28, 0.04, 0.2),
            cmap=plt.cm.inferno_r,
            dendrogram_ratio=0.18,
            cbar_kws=dict(orientation="vertical"),
        )
        cg.ax_heatmap.invert_xaxis()
        cg.ax_heatmap.xaxis.tick_top()
        cg.cax.tick_params(labelsize=20)
        cg.cax.set_xlabel("Average TMRCA\n(generations)", size=20)

        cg.ax_heatmap.set_xticklabels(
            [
                label.get_text().rsplit("_", 1)[0]
                for label in cg.ax_heatmap.get_xmajorticklabels()
            ],
            fontsize=7,
            rotation=90,
        )
        cg.ax_heatmap.set_yticks([])

        for region, col in region_colors.items():
            cg.ax_col_dendrogram.bar(0, 0, color=col, label=region, linewidth=0)

        cg.ax_col_dendrogram.set_xlim([0, 0])

        # Uncomment to Log Scale the Row Dendrogram
        # coord = np.array(cg.dendrogram_row.dependent_coord)
        # coord += 1
        # coord[coord!= 0] = np.log(coord[coord!= 0] )
        # cg.dendrogram_row.dependent_coord = coord.tolist()
        # cg.ax_row_dendrogram.clear()
        # cg.dendrogram_row.plot(cg.ax_row_dendrogram, {})

        pos = cg.ax_col_colors.get_position()
        cg.ax_col_colors.set_position(
            [pos.bounds[0], pos.bounds[1], pos.bounds[2], pos.bounds[3] / 5]
        )

        pos = cg.ax_col_colors.get_position()
        points = pos.get_points()
        points[0][1] = points[0][1] + 0.03  # - 0.72
        points[1][1] = points[1][1] + 0.03  # - 0.72
        cg.ax_col_colors.set_position(matplotlib.transforms.Bbox.from_extents(points))
        handles, labels = cg.ax_col_dendrogram.get_legend_handles_labels()
        labels, handles = zip(*sorted(zip(labels, handles)))
        labels = np.array(labels)
        remove_bool = ~np.isin(labels, ["West Eurasia", "South Asia"])
        labels[labels == "Europe"] = "Europe/West Eurasia"
        handles = [handles[i] for i in np.where(remove_bool)[0]]
        labels = list(np.array(labels)[remove_bool])
        cg.ax_col_dendrogram.legend(
            handles,
            labels,
            loc="lower left",
            ncol=1,
            fontsize=20,
            frameon=True,
            bbox_to_anchor=(-0.25, -4.6),
            title="Region",
            title_fontsize=25,
        )

        # Remove box around the legend
        cg.ax_col_dendrogram.get_legend().get_frame().set_linewidth(0.0)

        self.save(self.name)


class InsetTmrcaHistograms(Figure):
    """
    Plot the three inset histograms to the clustermap in Figure 2.
    """

    name = "inset_tmrca_histograms"
    data_path = "all-data"
    filename = [
        "merged_hgdp_1kg_sgdp_high_cov_ancients_chr20.dated.binned.historic.20nodes_all.tmrcas"
    ]

    def __init__(self):
        base_name = self.filename[0]
        hist_data = np.load(os.path.join(self.data_path, base_name + ".npz"))
        raw_data = np.load(os.path.join(self.data_path, base_name + "_RAW.npz"))
        raw_logtimes = raw_data[list(raw_data.keys())[0]]
        # Make data accessible to plot code: everything under 1 generation get put at 1
        self.raw_logtimes = np.where(np.exp(raw_logtimes) < 1, np.log(1), raw_logtimes)
        self.raw_weights = raw_data[list(raw_data.keys())[1]]
        self.data_rownames = hist_data["combos"]
        super().__init__()

    def plot(self):
        df = self.data[0]
        df = df.set_index(df.columns[0])
        # region_colors = get_tgp_hgdp_sgdp_region_colors()
        pop_names = df.columns
        pop_names = [pop.split(".")[0] for pop in pop_names]
        pop_names = np.array([pop.split(" ")[0] for pop in pop_names])

        regions = list()
        for pop in pop_names[0:54]:
            regions.append(hgdp_region_map[pop])
        for pop in pop_names[54:80]:
            regions.append(tgp_region_map[pop])
        for pop in pop_names[80:210]:
            regions.append(sgdp_region_map[pop])
        for _ in pop_names[210:]:
            regions.append("Ancients")
        regions = np.array(regions)

        def plot_hist(rows, label, color, num_bins, min_bin, ax, fill=False, alpha=1):
            ax.set_facecolor("lightgrey")
            av_weight = np.mean(self.raw_weights[rows, :], axis=0)
            assert av_weight.shape[0] == len(self.raw_logtimes)
            keep = av_weight != 0
            _, bins = np.histogram(
                self.raw_logtimes[keep],
                weights=av_weight[keep],
                bins=num_bins,
                range=[np.log(1), max(self.raw_logtimes)],
            )
            # If any bins are < 20 generations, merge them into the lowest bin
            bins = np.concatenate((bins[:1], bins[np.exp(bins) >= 20]))
            values, bins = np.histogram(
                self.raw_logtimes[keep],
                weights=av_weight[keep],
                bins=bins,
                density=True,
            )
            x1, y1 = (
                np.append(bins, bins[-1]),
                np.zeros(values.shape[0] + 2),
            )
            y1[1:-1] = values
            ax.step(x1, y1, "-", color=color, label=label)
            if fill:
                ax.fill_between(x1, y1, step="pre", color=color, alpha=alpha)
            ax.legend(fancybox=True, fontsize=18, facecolor="white")

        #############
        xticks = np.array([10, 20, 50, 1e2, 2e2, 5e2, 1e3, 2e3, 5e3, 1e4, 2e4, 5e4])
        minor_xticks = np.outer(10 ** np.arange(1, 5), np.arange(1, 10)).flatten()
        xmax = np.log(1e5)
        archaic_names = ["Altai", "Chagyrskaya", "Denisovan", "Vindija"]
        #############

        fig, axes = plt.subplots(
            3, 1, constrained_layout=True, figsize=(15, 10), sharex=True
        )

        # Bottom Plot:
        # Samaritan/Samaritan and Samaritan/Others
        xmin = np.log(10)
        ax2 = axes[2]
        params = {"num_bins": 60, "min_bin": 10, "ax": ax2}
        exsamaritan = np.logical_and(
            np.any(self.data_rownames == "Samaritan (SGDP)", axis=1),
            ~np.all(self.data_rownames == "Samaritan (SGDP)", axis=1),
        )
        exarchaic_exsamaritan = np.logical_and(
            exsamaritan, np.all(~np.isin(self.data_rownames, archaic_names), axis=1)
        )
        label, col = "Samaritan/Modern Humans \n(ex Samaritan)", "white"
        plot_hist(exarchaic_exsamaritan, label, col, fill=True, **params)
        samaritan = np.all(self.data_rownames == "Samaritan (SGDP)", axis=1)
<<<<<<< HEAD
        label, col = "Samaritan/Samaritan", region_colours["West Eurasia"]
=======
        label, col = "Samaritan/Samaritan", region_colors["West Eurasia"]
>>>>>>> 25a1f97f
        plot_hist(samaritan, label, col, **params)

        ax2.set_yticks([])
        ax2.set_xlim(xmin, xmax)
        ax2.set_xticks(np.log(xticks))
        ax2.set_xticks(np.log(minor_xticks[minor_xticks > np.exp(xmin)]), minor=True)
        ax2.set_xticklabels([str(int(x)) for x in xticks])

        # Middle Plot:
        # Papuan+Australian/Denisovan & Denisovan/modern humans (ex papuan + australian)
        xmin = np.log(100)
        ylim = axes[1].get_ylim()
        ax1 = axes[1].inset_axes(
            [xmin, ylim[0], xmax - xmin, ylim[1] - ylim[0]],
            transform=axes[1].transData,
        )
        params = {"num_bins": 60, "min_bin": 1000, "ax": ax1}
        sahul_names = [
            "Bougainville",
            "Bougainville (SGDP)",
            "PapuanHighlands",
            "PapuanSepik",
            "Australian",
        ]
        exsahul_denisovan = np.logical_and(
            np.any(self.data_rownames == "Denisovan", axis=1),
            np.all(~np.isin(self.data_rownames, sahul_names), axis=1),
        )
        neanderthal_names = ["Altai", "Vindija", "Chagyrskaya"]
        exarchaic_exsahul_denisovan = np.logical_and(
            exsahul_denisovan,
            np.all(~np.isin(self.data_rownames, neanderthal_names), axis=1),
        )
        exarchaic_exsahul_denisovan = np.logical_and(
            exarchaic_exsahul_denisovan,
            ~np.all(self.data_rownames == "Denisovan", axis=1),
        )
        label, col = "Denisovan/Modern Humans \n(ex Papauans, Australians)", "white"
        plot_hist(exarchaic_exsahul_denisovan, label, col, fill=True, **params)
        sahul = np.logical_and(
            np.any(self.data_rownames == "Denisovan", axis=1),
            np.any(np.isin(self.data_rownames, sahul_names), axis=1),
        )
        label, col = "Denisovan/Papuans+Australians", region_colors["Oceania"]
        plot_hist(sahul, label, col, **params)

        axes[1].axis("off")  # Hide the encapsulating axis
        ax1.set_yticks([])
        ax1.set_xlim([xmin, xmax])
        ax1.set_xticks(np.log(xticks[xticks > np.exp(xmin)]))
        ax1.set_xticks(np.log(minor_xticks[minor_xticks > np.exp(xmin)]), minor=True)
        ax1.set_xticklabels([])

        # Top Plot:
        # African/African and Non-African/Non-African
        xmin = np.log(1000)
        ylim = axes[0].get_ylim()
        ax0 = axes[0].inset_axes(
            [xmin, ylim[0], xmax - xmin, ylim[1] - ylim[0]], transform=axes[0].transData
        )
        params = {"num_bins": 60, "min_bin": 1000, "ax": ax0}
        african_names = pop_names[regions == "Africa"]
        african = np.all(np.isin(self.data_rownames, african_names), axis=1)
        label, col = "African/African", region_colors["Africa"]
        plot_hist(african, label, col, fill=True, alpha=0.4, **params)
        nonafrican_names = pop_names[
            np.logical_and(regions != "Africa", ~np.isin(pop_names, archaic_names))
        ]
        nonafricans = np.all(np.isin(self.data_rownames, nonafrican_names), axis=1)
        label, col = "Non-African/Non-African \n(ex Archaics)", "black"
        plot_hist(nonafricans, label, col, **params)

        axes[0].axis("off")  # Hide the encapsulating axis
        ax0.set_yticks([])
        ax0.set_xlim([xmin, xmax])
        ax0.set_xticks(np.log(xticks[xticks > np.exp(xmin)]))
        ax0.set_xticks(np.log(minor_xticks[minor_xticks > np.exp(xmin)]), minor=True)
        ax0.set_xticklabels([])
        plt.xlabel("Time to Most Recent Common Ancestor (generations)", fontsize=16)

        self.save(self.name)


class plot_sample_locations(Figure):
    """
    Plot the locations of samples used in Figure 5.
    """
<<<<<<< HEAD
    name = "sample-locations"
    data_path = "data"
    filename = ["hgdp_sgdp_ancients_ancestors_location.csv"]
=======
>>>>>>> 25a1f97f

    name = "sample_locations"
    data_path = "data"
    filename = ["hgdp_sgdp_ancients_ancestor_coordinates"]
    delimiter = " "
    header = None

    def plot(self):
        # Remove samples in 1kg
        hgdp_sgdp_ancients = ts.simplify(
            np.where(
                ~np.isin(ts.tables.nodes.population[ts.samples()], np.arange(54, 80))
            )[0]
        )
        tgp_hgdp_sgdp_ancestor_locations = self.data[0]

        _ = plt.figure(figsize=(15, 6))
        ax = plt.axes(projection=ccrs.Robinson())
        ax.coastlines(linewidth=0.1)
        ax.add_feature(cartopy.feature.LAND, facecolor="lightgray")
        ax.set_global()

        ax.set_extent([-170, 180, -60, 80], crs=ccrs.Geodetic())

        def jitter(array):
            max_min = np.max(array) - np.min(array)
            return array + np.random.randn(len(array)) * (max_min * 0.009)

        unique_hgdp_locations = np.unique(
            tgp_hgdp_sgdp_ancestor_locations[
                np.isin(hgdp_sgdp_ancients.tables.nodes.population, np.arange(0, 54))
            ],
            axis=0,
            return_counts=True,
        )
        unique_sgdp_locations = np.unique(
            tgp_hgdp_sgdp_ancestor_locations[
                np.isin(hgdp_sgdp_ancients.tables.nodes.population, np.arange(54, 184))
            ],
            axis=0,
            return_counts=True,
        )
        unique_ancient_locations = np.unique(
            tgp_hgdp_sgdp_ancestor_locations[
                np.isin(
                    hgdp_sgdp_ancients.tables.nodes.population,
                    np.arange(184, hgdp_sgdp_ancients.num_populations),
                )
            ],
            axis=0,
            return_counts=True,
        )

        ax.scatter(
            unique_hgdp_locations[0][:, 1],
            unique_hgdp_locations[0][:, 0],
            transform=ccrs.PlateCarree(),
            s=unique_hgdp_locations[1] * 2,
            label="HGDP",
            alpha=0.85,
            zorder=3,
        )
        ax.scatter(
            jitter(unique_sgdp_locations[0][:, 1]),
            jitter(unique_sgdp_locations[0][:, 0]),
            transform=ccrs.PlateCarree(),
            s=unique_sgdp_locations[1] * 2,
            marker="s",
            label="SGDP",
            alpha=0.85,
            zorder=3,
        )
        ax.scatter(
            unique_ancient_locations[0][:, 1],
            unique_ancient_locations[0][:, 0],
            transform=ccrs.PlateCarree(),
            s=unique_ancient_locations[1] * 2,
            marker="*",
            label="Ancient",
            alpha=0.85,
            zorder=3,
        )

        lgnd = ax.legend(loc="lower left", fontsize=15)
        lgnd.legendHandles[0]._sizes = [200]
        lgnd.legendHandles[1]._sizes = [200]
        lgnd.legendHandles[2]._sizes = [200]
        self.save(self.name)


class PopulationAncestors(Figure):
    """
    Figure 4b: Plot average position of ancestors of each population
    """

    name = "population_ancestors"
    data_path = "data"
    filename = [
        "avg_pop_ancestral_location_LATS",
        "avg_pop_ancestral_location_LONGS",
        "num_ancestral_lineages",
    ]
    delimiter = ","
    header = None

    def colorline(self, x, y, z, transform, cmap, norm, ax, linewidth=3, alpha=1.0):
        """
        This function is from:
        http://nbviewer.ipython.org/github/dpsanders/matplotlib-examples/blob/master/colorline.ipynb
        http://matplotlib.org/examples/pylab_examples/multicolored_line.html

        Plot a colored line with coordinates x and y
        Optionally specify colors in the array z
        Optionally specify a colormap, a norm function and a line width
        """

        # Default colors equally spaced on [0,1]:
        if z is None:
            z = np.linspace(0.0, 1.0, len(x))

        # Special case if a single number:
        if not hasattr(z, "__iter__"):  # to check for numerical input -- this is a hack
            z = np.array([z])

        z = np.asarray(z)

        segments = self.make_segments(x, y)

        lc = matplotlib.collections.LineCollection(
            segments,
            array=z,
            cmap=cmap,
            norm=norm,
            linewidth=linewidth,
            alpha=alpha,
            transform=transform,
        )

        ax.add_collection(lc)

        return lc

    def make_segments(self, x, y):
        """
        This function is from:
            https://nbviewer.jupyter.org/github/dpsanders/matplotlib-examples/blob/master/colorline.ipynb
        http://matplotlib.org/examples/pylab_examples/multicolored_line.html

        Create list of line segments from x and y coordinates, in the correct format
        for LineCollection: an array of the form numlines x (points per line) x 2 (x
        and y) array
        """

        points = np.array([x, y]).T.reshape(-1, 1, 2)
        segments = np.concatenate([points[:-1], points[1:]], axis=1)

        return segments

    def plot(self):
        lat_list = self.data[0].to_numpy()
        long_list = self.data[1].to_numpy()
        num_ancestral_lineages = self.data[2].to_numpy()
        print(num_ancestral_lineages)
        # Remove samples in 1kg
        hgdp_sgdp_ancients = ts.simplify(
            np.where(
                ~np.isin(ts.tables.nodes.population[ts.samples()], np.arange(54, 80))
            )[0]
        )
        fig = plt.figure(figsize=(16, 10))
        ax = plt.axes(projection=ccrs.Robinson())
        ax.coastlines(linewidth=0.1)
        ax.add_feature(cartopy.feature.LAND, facecolor="lightgray")
        ax.set_global()
        ax.set_extent([-170, 180, -40, 90], crs=ccrs.Geodetic())
        time_windows_smaller = np.concatenate(
            [np.array([0]), np.logspace(3.5, 11, num=40, base=2.718)]
        )
        for population in np.arange(0, 55):
            pop_size = np.sum(hgdp_sgdp_ancients.tables.nodes.population == population)
            result_colorline = self.colorline(
                long_list[population],
                lat_list[population],
                np.linspace(0, 1, len(long_list)),
                cmap=plt.get_cmap("plasma_r"),
                norm=plt.Normalize(0.0, 1.0),
                linewidth=0.002 * (num_ancestral_lineages[population] / pop_size),
                transform=ccrs.Geodetic(),
                ax=ax,
            )
            cax = fig.add_axes(
                [ax.get_position().x0, ax.get_position().y0 - 0.1, 0.78, 0.05]
            )
            cbar = fig.colorbar(result_colorline, cax=cax, orientation="horizontal")

            cbar.set_label(label="Time in Years", size=20)
            cbar.ax.set_xticklabels(
                25 * np.round(time_windows_smaller[[0, 4, 8, 12, 16, 20]])
            )
        self.save(self.name)


class WorldDensity(Figure):
    """
    Figure 4c, world map with all ancestors plotted at six timepoints
    """

    name = "world_density"
    data_path = "data"
    filename = ["hgdp_sgdp_ancients_ancestor_coordinates"]
    delimiter = " "
    header = None

    def plot(self):
        locations = self.data[0].to_numpy()
        # Remove samples in 1kg
        ts = ts.simplify(
            np.where(
                ~np.isin(ts.tables.nodes.population[ts.samples()], np.arange(54, 80))
            )[0]
        )
        times = ts.tables.nodes.time[:]
        for time in [100, 1000, 2240, 5600, 11200, 33600]:
            _ = plt.figure(figsize=(15, 6))
            ax = plt.axes(projection=ccrs.Robinson())
            ax.set_global()
            ax.coastlines()
            ax.add_feature(cartopy.feature.LAND)
            edges = np.logical_and(
                times[ts.tables.edges.child] <= time,
                times[ts.tables.edges.parent] > time,
            )
            time_slice_child = ts.tables.edges.child[edges]
            time_slice_parent = ts.tables.edges.parent[edges]
            edge_lengths = times[time_slice_parent] - times[time_slice_child]
            weight_parent = 1 - ((times[time_slice_parent] - time) / edge_lengths)
            weight_child = 1 - ((time - times[time_slice_child]) / edge_lengths)
            lat_arr = np.vstack(
                [locations[time_slice_parent][:, 0], locations[time_slice_child][:, 0]]
            ).T
            long_arr = np.vstack(
                [locations[time_slice_parent][:, 1], locations[time_slice_child][:, 1]]
            ).T
            weights = np.vstack([weight_parent, weight_child]).T
            lats, longs = utility.vectorized_weighted_geographic_center(
                lat_arr, long_arr, weights
            )
            avg_locations = np.array([lats, longs]).T
            xynps = ax.projection.transform_points(
                ccrs.Geodetic(), avg_locations[:, 1], avg_locations[:, 0]
            )
            h = ax.hist2d(
                xynps[:, 0], xynps[:, 1], bins=100, zorder=10, alpha=0.5, cmin=10
            )
            _ = plt.colorbar(h[3], ax=ax, shrink=0.7, format="%.1f", pad=0.02)
            ax.set_global()
            plt.title(str(xynps.shape[0]) + " Ancestral Lineages", fontsize=20)
            self.save(self.name + "_" + str(time))


class AncientDescent(Figure):
    """
    Parent class for all ancient descent figures
    """

    reference_sets = pickle.load(open("data/combined_ts_reference_sets.p", "rb"))
    ref_set_map = np.loadtxt("data/combined_ts_reference_set_map.csv").astype(int)
    pop_names = np.loadtxt("data/combined_ts_pop_names.csv", dtype="str")
    regions = np.loadtxt("data/combined_ts_regions.csv", delimiter=",", dtype="str")

    def plot_total_median_descent(
        self,
        proxy_node_age,
        exclude_pop_names,
        normalised_descendants,
        descent_sum_sample,
        axis_label,
        filename,
    ):
        # Remove populations which should not be plotted
        # For example, don't plot other archaics as scale will be off
        exclude_pop = ~np.in1d(self.pop_names, exclude_pop_names)
        index = np.where(exclude_pop)[0]
        # Determine population level descent from ancients
        vals = np.sum(normalised_descendants, axis=0)[exclude_pop]
        vals = pd.Series(vals, index=index)
        median_descent = {}
        for pop in index:
            median_descent[pop] = descent_sum_sample[self.reference_sets[pop]]
        median_descent = pd.Series(median_descent)
        reference_set_lens = np.array([len(ref_set) for ref_set in self.reference_sets])
        df = pd.DataFrame(
            {
                "descent": vals,
                "regions": self.regions[exclude_pop],
                "populations": self.pop_names[exclude_pop],
                "colors": [region_colors[reg] for reg in self.regions[exclude_pop]],
                "population_size": reference_set_lens[exclude_pop],
                "median_descent": median_descent,
            },
            index=index,
        )
        df = df.sort_values(["regions", "descent"])
        df = df[df["descent"] > 0.00003]
        fig, axes = plt.subplots(
            2, 1, figsize=(55, 10), sharex=True, gridspec_kw={"wspace": 0, "hspace": 0}
        )
        total = 0
        for region in np.unique(df["regions"]):
            x_value = np.arange(np.sum(df["regions"] == region)) + 1 + total
            axes[0].bar(
                x_value,
                df[df["regions"] == region]["descent"],
                color=df[df["regions"] == region]["colors"],
            )
            total += np.sum(df["regions"] == region)

        axes[0].set_xticks([])
        axes[0].set_yticklabels(axes[0].get_yticks(), size=16)
        axes[0].yaxis.set_major_formatter(matplotlib.ticker.FormatStrFormatter("%.3f"))
        axes[0].set_ylabel(
            "Normalised Descent from \n" + axis_label + "-like Ancestry", size=19
        )
        boxes = axes[1].boxplot(df["median_descent"].to_numpy())
        for color, box in zip(df["colors"], boxes["boxes"]):
            box.set_color(color)
        yticks = axes[1].get_yticks()
        axes[1].set_yticklabels([int(abs(tick)) for tick in yticks], size=16)

        major_tick_label = np.unique(df["regions"], return_index=True)

        axes[1].set_xticks(1 + np.arange(0, df.shape[0]))
        pop_labels = [
            pop + " (" + str(pop_size) + ")"
            for pop, pop_size in zip(df["populations"], df["population_size"])
        ]
        axes[1].set_xticklabels(pop_labels, rotation=90, size=18)

        axes[1].set_xlim(0, df.shape[0] + 1)
        axes[1].set_ylabel(
            "Total Length of " + axis_label + "-\n like Ancestry (Kb)", size=19
        )

        pos = np.concatenate([major_tick_label[1], [df.shape[0]]]) / df.shape[0]
        pos = np.array((pos[1:] + pos[:-1]) / 2) - np.repeat(
            0.01, len(pos) - 1
        )  # - np.array([0.01, 0.0, 0.0, 0.0, 0.0, 0.0, 0.0])
        for index, cur_pos in enumerate(pos):
            axes[0].text(
                cur_pos,
                0.85,
                major_tick_label[0][index],
                transform=axes[0].transAxes,
                size=24,
            )
        axes[1].xaxis.grid(alpha=0.5)
        self.save(filename)

    def plot_haplotype_linkage(self, df, children, descendants, filename):
        cmap = matplotlib.colors.ListedColormap(["white", "black"])
        fig = plt.figure(figsize=(40, 20))
        Y = scipy.cluster.hierarchy.linkage(df, method="average")
        Z2 = scipy.cluster.hierarchy.dendrogram(Y, orientation="left", no_plot=True)
        idx1 = np.array(Z2["leaves"][:])
        region_matrix = fig.add_axes([0.0, 0.1, 0.04, 0.6])

        num_rows = len(idx1)
        height = [1 / num_rows for descent in range(num_rows)]
        errorboxes = []

        facecolors = [
            region_colors[region]
            for region in self.regions[self.ref_set_map[descendants[idx1]]]
        ]

        for x, y, xe, ye in zip(
            np.repeat(0, num_rows),
            list(reversed(np.arange(0, 1, 1 / num_rows))),
            np.repeat(1, num_rows),
            height,
        ):
            rect = matplotlib.patches.Rectangle((x, y), xe, ye)
            errorboxes.append(rect)

        region_matrix.add_collection(
            matplotlib.collections.PatchCollection(errorboxes, facecolor=facecolors)
        )
        region_matrix.set_xticklabels([])
        region_matrix.set_yticklabels([])
        haplo_matrix_1 = fig.add_axes([0.04, 0.1, 0.45, 0.6])
        # D = children[descendants][idx1]
        D = children[idx1]
        _ = haplo_matrix_1.imshow(
            D[:, :25000], aspect="auto", origin="upper", cmap=cmap
        )
        haplo_matrix_1.set_xticks(np.arange(0, 25000, 5000))
        haplo_matrix_1.set_xticklabels(np.arange(0, 25000, 5000) / 1000, size=18)
        haplo_matrix_1.set_yticklabels([])
        haplo_matrix_1.grid({"color": "lightgray"})
        haplo_matrix_2 = fig.add_axes([0.51, 0.1, 0.45, 0.6])
        _ = haplo_matrix_2.imshow(
            D[:, 30000:], aspect="auto", origin="upper", cmap=cmap
        )
        haplo_matrix_2.set_xticks(np.concatenate([np.arange(0, 35000, 5000), [34444]]))
        haplo_matrix_2.set_xticklabels(
            np.concatenate([np.arange(30000, 65000, 5000) / 1000, [64]]), size=18
        )

        haplo_matrix_2.yaxis.set_label_position("right")
        haplo_matrix_2.yaxis.tick_right()
        haplo_matrix_2.grid({"color": "lightgray"})
        fig.text(0.5, 0.06, "Chromosome 20 Position (Mb)", ha="center", size=30)
        fig.text(
            0.99,
            0.4,
            "Descendant Chromosomes",
            va="center",
            rotation="vertical",
            size=30,
        )
        self.save(filename)

    def plot(self):
        descent_arr = np.genfromtxt(
            "data/combined_ts_" + self.plotname + "_descent_arr.csv", delimiter=","
        )
        descendants = self.data[0].to_numpy().ravel().astype(int)
        corrcoef_df = self.data[1]
        sample_desc_sum = self.data[2].T.to_numpy()[0]
        genomic_descent = self.data[3]
        genomic_descent = genomic_descent.set_index(genomic_descent.columns[0])
        genomic_descent.columns = genomic_descent.iloc[0]
        genomic_descent = genomic_descent[1:]
        genomic_descent.columns.name = "Population ID"
        genomic_descent = genomic_descent[
            genomic_descent.index == self.plotname.capitalize()
        ]
        corrcoef_df = corrcoef_df[1:]
        corrcoef_df = corrcoef_df.set_index(corrcoef_df.columns[0])
        self.plot_total_median_descent(
            self.proxy_time,
            self.exclude_pop_names,
            genomic_descent,
            sample_desc_sum,
            self.plotname.capitalize(),
            self.plotname + "_median_descent",
        )
        self.plot_haplotype_linkage(
            corrcoef_df, descent_arr, descendants, self.plotname + "_haplotpyes"
        )


class AfanasievoDescent(AncientDescent):
    """
    Find Descendants of the Afanasievo Sons
    """

    name = "afanasievo_descent"
    data_path = "data"
    filename = [
        "combined_ts_afanasievo_descendants",
        "combined_ts_afanasievo_corrcoef_df",
        "combined_ts_afanasievo_sample_desc_sum",
        "combined_ts_ancient_descendants",
    ]
    header = None
    plotname = "afanasievo"
    proxy_time = 164.01
    exclude_pop_names = ["Afanasievo"]


class VindijaDescent(AncientDescent):
    """
    Find Descendants of the Vindija Neanderthal
    """

    name = "vindija_descent"
    data_path = "data"
    filename = [
        "combined_ts_vindija_descendants",
        "combined_ts_vindija_corrcoef_df",
        "combined_ts_vindija_sample_desc_sum",
        "combined_ts_ancient_descendants",
    ]
    header = None
    plotname = "vindija"
    proxy_time = 2000.01
    exclude_pop_names = ["Vindija"]


class DenisovanDescent(AncientDescent):
    """
    Find Descendants of the Denisovan
    """

    name = "denisovan_descent"
    data_path = "data"
    filename = [
        "combined_ts_denisovan_descendants",
        "combined_ts_denisovan_corrcoef_df",
        "combined_ts_denisovan_sample_desc_sum",
        "combined_ts_ancient_descendants",
    ]
    header = None
    plotname = "denisovan"
    proxy_time = 2556.01
    exclude_pop_names = ["Denisovan"]


class ChagyrskayaDescent(AncientDescent):
    """
    Find Descendants of the Chagyrskaya
    """

    name = "chagyrskaya_descent"
    data_path = "data"
    filename = [
        "combined_ts_chagyrskaya_descendants",
        "combined_ts_chagyrskaya_corrcoef_df",
        "combined_ts_chagyrskaya_sample_desc_sum",
        "combined_ts_ancient_descendants",
    ]
    header = None
    plotname = "chagyrskaya"
    proxy_time = 3200.01
    exclude_pop_names = ["Chagyrskaya", "Vindija", "Denisovan"]


class AltaiDescent(AncientDescent):
    """
    Find Descendants of the Altai
    """

    name = "altai_descent"
    data_path = "data"
    filename = [
        "combined_ts_altai_descendants",
        "combined_ts_altai_corrcoef_df",
        "combined_ts_altai_sample_desc_sum",
        "combined_ts_ancient_descendants",
    ]
    header = None
    plotname = "altai"
    proxy_time = 4400.01
    exclude_pop_names = ["Altai", "Chagyrskaya", "Vindija", "Denisovan"]


class SiteLinkageAndQuality(Figure):
    """
    Plot proportion of sites with low quality or linkage as a function of the number
    of mutations at those sites.
    """

    name = "ld_quality_by_mutations"

    def gen_log_space(self, limit, n):
        result = [1]
        ratio = (float(limit) / result[-1]) ** (1.0 / (n - len(result)))
        while len(result) < n:
            next_value = result[-1] * ratio
            if next_value - result[-1] >= 1:
                # desired state - next_value will be a different integer
                result.append(next_value)
            else:
                # problem! same integer. we need to find next_value by artificially incrementing previous value
                result.append(result[-1] + 1)
                # recalculate the ratio so that the remaining values will scale correctly
                ratio = (float(limit) / result[-1]) ** (1.0 / (n - len(result)))
        # round, re-adjust to 0 indexing
        return np.array(list(map(lambda x: round(x) - 1, result)), dtype=np.uint64)

    def plot(self):

        client = dask.distributed.Client(
            dashboard_address="localhost:22222", processes=False,
        )

        haploid = ts.genotype_matrix()
        haploid = da.from_array(haploid, chunks=(10000, haploid.shape[1]))
        # Convert to bi-allelic
        haploid[haploid > 1] = 1

        # Calculate AF
        alt_count = (haploid == 1).sum(axis=1)
        af = (alt_count / haploid.shape[1]).astype(np.float32)
        af = af.compute()

        # Filter sites by AF
        sites_to_keep = np.logical_and(af >= 0.01, af <= 0.99)
        f_haploid_gt = haploid[sites_to_keep]

        @numba.jit(nopython=True, nogil=True, fastmath=True)
        def ld(site_a, site_b):
            rr, ra, ar, aa = (0, 0, 0, 0)
            for j in range(len(site_a)):
                f = site_a[j]
                c = site_b[j]
                if f == 0:
                    if c == 0:
                        rr += 1
                    elif c == 1:
                        ra += 1
                elif f == 1:
                    if c == 0:
                        ar += 1
                    elif c == 1:
                        aa += 1
            s = rr + ra + ar + aa
            if s > 0:
                rr = rr / s
                ra = ra / s
                ar = ar / s
                aa = aa / s
                D = (rr * aa) - (ra * ar)
                # D_max = min((r0 * a1), (r1 * a0))
                # D_prime = D / D_max
                m = (rr + ra) * (rr + ar) * (aa + ar) * (aa + ra)
                if m > 0:
                    r_squared = (D / math.sqrt(m)) ** 2
                    return r_squared
            return np.nan

        # For a given region sum the LD for each site in a 100-site window around that site
        @numba.guvectorize(
            ["void(int8[:,:], float32[:])"],
            "(variants,samples)->(variants)",
            nopython=True,
        )
        def ld_window_sum(region, ld_out):
            for i in range(len(region)):
                ld_out[i] = 0
            for i in range(len(region) - 50):
                for j in range(50):
                    ld_ij = ld(region[i], region[i + j])
                    ld_out[i] = ld_out[i] + ld_ij
                    ld_out[i + j] = ld_out[i + j] + ld_ij

        window_ld = da.overlap.map_overlap(
            ld_window_sum,
            f_haploid_gt.rechunk((9995, f_haploid_gt.chunks[1])),
            depth=50,
            boundary=np.nan,
            drop_axis=1,
            dtype=np.float32,
        ).compute()

        ld = np.full((len(haploid),), np.nan)
        ld[sites_to_keep] = window_ld

        # From https://www.internationalgenome.org/announcements/genome-accessibility-masks/
        mask_chr20 = SeqIO.index("data/20160622.chr20.mask.fasta", "fasta")["chr20"].seq
        mask = []
        for site in ts.tables.sites:
            mask.append(mask_chr20[int(site.position) - 1])
        mask = np.asarray(mask, dtype="U1")

        muts_per_site = np.unique(ts.tables.mutations.site, return_counts=True)[1]

        masked = mask != "P"
        low_ld = ld < 10
        no_ld = np.isnan(ld)

        total_hist, bin_edges = np.histogram(
            muts_per_site, bins=self.gen_log_space(1000, 50)[1:],
        )
        masked_hist, bins = np.histogram(muts_per_site[masked], bins=bin_edges)
        prop_masked_hist = masked_hist / total_hist
        ld_hist, bins = np.histogram(muts_per_site[low_ld], bins=bin_edges)
        prop_ld_hist = ld_hist / total_hist
        neither_hist, bins = np.histogram(
            muts_per_site[np.logical_and(~masked, ~low_ld)], bins=bin_edges,
        )
        prop_neither_hist = neither_hist / total_hist

        fig, ax = plt.subplots()
        fig.patch.set_facecolor("white")
        ax.plot(
            bin_edges[:-1],
            prop_masked_hist,
            drawstyle="steps",
            label="Low quality",
            color="red",
        )
        ax.plot(
            bin_edges[:-1],
            prop_ld_hist,
            drawstyle="steps",
            label="Low linkage",
            color="orange",
        )
        ax.plot(
            bin_edges[:-1],
            prop_neither_hist,
            drawstyle="steps",
            label="Neither",
            color="green",
        )
        ax.legend(prop={"size": 10})
        ax.set_ylabel("Proportion of sites")
        ax.set_xlabel("Number of mutations at site")
        ax.set_xlim(0, 500)
        fig.savefig("figures/ld_quality_by_mutations.eps")


class AncestryVideo(Figure):
    """
    Geography of all ancestors
    """

    name = "ancestry_video"
    data_path = "data"
    filename = ["hgdp_sgdp_ancients_ancestor_coordinates"]
    delimiter = " "
    header = None

    def mix_colors(self, color1_arr, color2_arr):
        new_color = np.zeros((color1_arr.shape[0], 3))
        new_color[:, 0] = (color1_arr[:, 0] + color2_arr[:, 0]) / 2
        new_color[:, 1] = (color1_arr[:, 1] + color2_arr[:, 1]) / 2
        new_color[:, 2] = (color1_arr[:, 2] + color2_arr[:, 2]) / 2
        return new_color

    def plot(self):
        locations = self.data[0].to_numpy()
        ts_no_tgp = ts.simplify(
            np.where(
                ~np.isin(ts.tables.nodes.population[ts.samples()], np.arange(54, 80))
            )[0]
        )
        tables = ts.tables
        times = tables.nodes.time[:]
        reference_sets = []
        population_names = []
        pop_region_map = []
        regions = []
        for pop in ts_no_tgp.populations():
            reference_sets.append(
                np.where(tables.nodes.population == pop.id)[0].astype(np.int32)
            )
            name = json.loads(pop.metadata.decode())["name"]
            population_names.append(name)
            if name in sgdp_region_map:
                region = sgdp_region_map[name]
            elif name in hgdp_region_map:
                region = hgdp_region_map[name]
                if region == "Europe":
                    region = "West Eurasia"
            elif name == "Afanasievo":
                region = "Central Asia/Siberia"
            else:
                region = "Archaics"
            regions.append(region)
            pop_region_map.append(region)
        descendants = ts_no_tgp.mean_descendants(reference_sets)
        regions = set(regions)
        pop_region_map = np.array(pop_region_map)
        regions = np.array(sorted(list(regions)))
        region_ancestors = collections.defaultdict(list)
        all_ancestors = []
        for region in regions:
            region_ancestors[region] = np.where(
                np.any(
                    descendants[:, np.where(pop_region_map == region)[0]] != 0, axis=1
                )
            )[0]
            all_ancestors.append(region_ancestors[region])

        region_unique = collections.defaultdict(list)
        for region, ancestors in region_ancestors.items():
            region_unique[region] = ancestors
            for cur_region, ancestors in region_ancestors.items():
                if cur_region != region:
                    region_unique[region] = region_unique[region][
                        ~np.isin(region_unique[region], ancestors)
                    ]

        ancestor_colors = np.full(
            (ts_no_tgp.num_nodes, 3),
            matplotlib.colors.to_rgb(
                matplotlib.colors.get_named_colors_mapping()["black"]
            ),
        )
        # colors = get_tgp_hgdp_sgdp_region_colors()
        for region, ancestors in region_unique.items():
            if region == "Archaics":
                region_colors[region] = region_colors["Ancients"]
                region = "Ancients"
            ancestor_colors[ancestors] = region_colors[region]

        region_unique = collections.defaultdict(list)
        ancestor_by_region = np.zeros((ts_no_tgp.num_nodes, len(regions)))
        for i, (region, ancestors) in enumerate(region_ancestors.items()):
            region_unique[region] = ancestors
            ancestor_colors[ancestors] = region_colors[region]
            ancestor_by_region[ancestors, i] = 1
            for cur_region, cur_ancestors in region_ancestors.items():
                if cur_region != region:
                    overlap = ancestors[np.isin(ancestors, cur_ancestors)]
                    ancestor_colors[overlap] = self.mix_colors(
                        ancestor_colors[overlap],
                        np.tile(region_colors[cur_region], len(overlap)).reshape(
                            len(overlap), 3
                        ),
                    )
                    ancestor_by_region[ancestors, i] = 1
        ancestor_colors[np.where(ancestor_colors > 1)] = 0

        time_locations = []
        logtime = np.exp(np.geomspace(np.log(100), np.log(np.max(times)), 384))
        lintime = np.linspace(0, logtime[0], 64)[:-1]

        time_intervals_log = np.concatenate([lintime, logtime])
        ancestor_children = []
        for time in time_intervals_log:
            edges = np.logical_and(
                times[ts_no_tgp.tables.edges.child] <= time,
                times[ts_no_tgp.tables.edges.parent] > time,
            )
            time_slice_child = ts_no_tgp.tables.edges.child[edges]
            time_slice_parent = ts_no_tgp.tables.edges.parent[edges]
            ancestor_children.append(time_slice_child)
            edge_lengths = times[time_slice_parent] - times[time_slice_child]
            weight_parent = 1 - ((times[time_slice_parent] - time) / edge_lengths)
            weight_child = 1 - ((time - times[time_slice_child]) / edge_lengths)
            lat_arr = np.vstack(
                [locations[time_slice_parent][:, 0], locations[time_slice_child][:, 0]]
            ).T
            long_arr = np.vstack(
                [locations[time_slice_parent][:, 1], locations[time_slice_child][:, 1]]
            ).T
            weights = np.vstack([weight_parent, weight_child]).T
            lats, longs = utility.vectorized_weighted_geographic_center(
                lat_arr, long_arr, weights
            )
            avg_locations = np.array([lats, longs]).T
            time_locations.append(avg_locations)

        fig = plt.figure(figsize=(10, 6))
        ax = plt.axes(projection=ccrs.Robinson(central_longitude=41))

        ax.set_global()
        ax.coastlines(linewidth=0.1)
        ax.add_feature(cartopy.feature.LAND, facecolor="lightgray")

        xynps = ax.projection.transform_points(
            ccrs.Geodetic(), time_locations[0][:, 1], time_locations[0][:, 0]
        )
        scat = ax.scatter(
            xynps[:, 0],
            xynps[:, 1],
            s=0.05,
            alpha=0.1,
            c=ancestor_colors[ancestor_children[0]][:],
        )

        def animate(i):
            #############
            # Code to plot individual ancestors
            xynps = ax.projection.transform_points(
                ccrs.Geodetic(), time_locations[i][:, 1], time_locations[i][:, 0]
            )
            scat.set_offsets(np.c_[xynps[:, 0], xynps[:, 1]])
            scat.set_color(c=ancestor_colors[ancestor_children[i]][:])
            #############
            plt.title(str(int(np.round(time_intervals_log[i] * 25, -2))) + " Years Ago")

        # prevlayers = [h]
        anim = FuncAnimation(
            fig, animate, interval=90, frames=len(time_intervals_log), repeat=True
        )
        self.save(self.name, animation=anim)


class Timeline(Figure):
    """
    Timeline for Ancestry Map
    """

    name = "timeline"
    data_path = None
    filename = None

    def plot(self):
        times = ts.tables.nodes.time[:]
        fig, ax = plt.subplots(2, 1, figsize=(10, 1))
        fig = plt.figure(figsize=(10, 1))
        spec = fig.add_gridspec(ncols=1, nrows=2, height_ratios=[1, 0.1])
        ax = fig.add_subplot(spec[0])
        dummy = fig.add_subplot(spec[1])
        dummy.axis("off")
        ax.set_yticks([])
        logtime = np.exp(np.geomspace(np.log(100), np.log(np.max(times)), 384))
        lintime = np.linspace(0, logtime[0], 64)[:-1]
        time_intervals_log = np.concatenate([lintime, logtime])
        vline = ax.axvline(time_intervals_log[0], linewidth=11, color="grey")
        text = ax.text(
            time_intervals_log[0] + (time_intervals_log[0] * 0.5),
            0.5,
            str(int(np.round(time_intervals_log[0] * 25, -1)))
            + " Years \n"
            + "("
            + str(int(np.round(time_intervals_log[0], -1)))
            + " Generations)",
        )
        ax.set_xscale("log")
        ax.set_xlim(time_intervals_log[1], time_intervals_log[-1])
        ax.tick_params(labelsize=10)

        def animate(i):
            vline.set_xdata(time_intervals_log[i])
            text.set_text(
                str(int(np.round(time_intervals_log[i] * 25, -2)))
                + " Years \n"
                + "("
                + str(int(np.round(time_intervals_log[i], -2)))
                + " Generations)"
            )
            text.set_position(
                time_intervals_log[i] + (time_intervals_log[i] * 0.5), 0.5
            )

        anim = FuncAnimation(
            fig, animate, interval=90, frames=len(time_intervals_log), repeat=True
        )
        self.save(self.name, animation=anim)


######################################
#
# Helper functions
#
######################################


def get_subclasses(cls):
    for subclass in cls.__subclasses__():
        yield from get_subclasses(subclass)
        yield subclass


def latex_float(f):
    """
    Return an exponential number in nice LaTeX form.
    In titles etc for plots this needs to be encased in $ $ signs, and r'' strings used
    """
    float_str = "{0:.2g}".format(f)
    if "e" in float_str:
        base, exponent = float_str.split("e")
        return r"{0} \times 10^{{{1}}}".format(base, int(exponent))
    else:
        return float_str


######################################
#
# Main
#
######################################


def main():
    figures = list(get_subclasses(Figure))

    name_map = {fig.name: fig for fig in figures if fig.name is not None}

    parser = argparse.ArgumentParser(description="Make the plots for specific figures.")
    parser.add_argument(
        "name",
        type=str,
        help="figure name",
        choices=sorted(list(name_map.keys()) + ["all"]),
    )

    args = parser.parse_args()
    if args.name == "all":
        for _, fig in name_map.items():
            if fig in figures:
                fig().plot()
    else:
        fig = name_map[args.name]()
        fig.plot()


if __name__ == "__main__":
    main()<|MERGE_RESOLUTION|>--- conflicted
+++ resolved
@@ -1282,16 +1282,7 @@
         self.samples_index = samples_means.index
         self.length_index = length_means.index / 1000000
 
-<<<<<<< HEAD
-        fig, ax = plt.subplots(
-            nrows=2,
-            ncols=2,
-            figsize=(20, 9),
-            sharex=False,
-        )
-=======
         fig, ax = plt.subplots(nrows=2, ncols=2, figsize=(20, 9), sharex=False,)
->>>>>>> 25a1f97f
         self.plot_subplot(
             ax[0, 0],
             self.samples_index,
@@ -1396,11 +1387,7 @@
         ax[0, 1].set_title(self.col_2_name)
         handles, labels = ax[0, 0].get_legend_handles_labels()
         insert_handles, insert_labels = axins.get_legend_handles_labels()
-<<<<<<< HEAD
-        lgd = fig.legend(
-=======
         fig.legend(
->>>>>>> 25a1f97f
             handles + [insert_handles[-1]],
             labels + [insert_labels[-1]],
             fontsize=14,
@@ -2713,11 +2700,7 @@
         label, col = "Samaritan/Modern Humans \n(ex Samaritan)", "white"
         plot_hist(exarchaic_exsamaritan, label, col, fill=True, **params)
         samaritan = np.all(self.data_rownames == "Samaritan (SGDP)", axis=1)
-<<<<<<< HEAD
-        label, col = "Samaritan/Samaritan", region_colours["West Eurasia"]
-=======
         label, col = "Samaritan/Samaritan", region_colors["West Eurasia"]
->>>>>>> 25a1f97f
         plot_hist(samaritan, label, col, **params)
 
         ax2.set_yticks([])
@@ -2805,12 +2788,6 @@
     """
     Plot the locations of samples used in Figure 5.
     """
-<<<<<<< HEAD
-    name = "sample-locations"
-    data_path = "data"
-    filename = ["hgdp_sgdp_ancients_ancestors_location.csv"]
-=======
->>>>>>> 25a1f97f
 
     name = "sample_locations"
     data_path = "data"
