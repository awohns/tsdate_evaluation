<<<<<<< HEAD
all: | relate geva htslib
=======
all: | relate geva htslib bcftools samtools picard
>>>>>>> 3d52109f

geva: 
	git clone https://github.com/pkalbers/geva.git 
	cd geva && make

relate:
<<<<<<< HEAD
	wget https://myersgroup.github.io/relate/download/relate_v1.0.17_x86_64_dynamic.tgz
	tar -xzf relate_v1.0.17_x86_64_dynamic.tgz
	mv relate_v1.0.17_x86_64_dynamic relate
=======
	wget https://myersgroup.github.io/relate/download/relate_v1.1.4_x86_64_dynamic.tgz
	tar -xzf relate_v1.1.4_x86_64_dynamic.tgz
	mv relate_v1.1.4_x86_64_dynamic relate 
>>>>>>> 3d52109f

htslib:
	wget https://github.com/samtools/htslib/releases/download/1.11/htslib-1.11.tar.bz2
	tar -jxf htslib-1.11.tar.bz2
	mv htslib-1.11 htslib
<<<<<<< HEAD
	cd htslib && ./configure prefix=$(pwd) && make && make install

=======
	cd htslib && ./configure prefix=$(PWD) && make && make install
	
>>>>>>> 3d52109f
bcftools:
	wget https://github.com/samtools/bcftools/releases/download/1.11/bcftools-1.11.tar.bz2
	tar -jxf bcftools-1.11.tar.bz2
	mv bcftools-1.11 bcftools
<<<<<<< HEAD
	cd bcftools && ./configure --enable-libcurl=no && make -j 8
=======
	cd bcftools && ./configure prefix=$(PWD) && make && make install

samtools:
	wget https://github.com/samtools/samtools/releases/download/1.11/samtools-1.11.tar.bz2
	tar -jxf samtools-1.11.tar.bz2
	mv samtools-1.11 samtools 
	cd samtools && ./configure prefix=$(PWD) && make && make install

picard:
	wget https://github.com/broadinstitute/picard/releases/download/2.23.8/picard.jar
	
>>>>>>> 3d52109f
<|MERGE_RESOLUTION|>--- conflicted
+++ resolved
@@ -1,42 +1,24 @@
-<<<<<<< HEAD
-all: | relate geva htslib
-=======
 all: | relate geva htslib bcftools samtools picard
->>>>>>> 3d52109f
 
 geva: 
 	git clone https://github.com/pkalbers/geva.git 
 	cd geva && make
 
 relate:
-<<<<<<< HEAD
-	wget https://myersgroup.github.io/relate/download/relate_v1.0.17_x86_64_dynamic.tgz
-	tar -xzf relate_v1.0.17_x86_64_dynamic.tgz
-	mv relate_v1.0.17_x86_64_dynamic relate
-=======
 	wget https://myersgroup.github.io/relate/download/relate_v1.1.4_x86_64_dynamic.tgz
 	tar -xzf relate_v1.1.4_x86_64_dynamic.tgz
 	mv relate_v1.1.4_x86_64_dynamic relate 
->>>>>>> 3d52109f
 
 htslib:
 	wget https://github.com/samtools/htslib/releases/download/1.11/htslib-1.11.tar.bz2
 	tar -jxf htslib-1.11.tar.bz2
 	mv htslib-1.11 htslib
-<<<<<<< HEAD
-	cd htslib && ./configure prefix=$(pwd) && make && make install
-
-=======
 	cd htslib && ./configure prefix=$(PWD) && make && make install
 	
->>>>>>> 3d52109f
 bcftools:
 	wget https://github.com/samtools/bcftools/releases/download/1.11/bcftools-1.11.tar.bz2
 	tar -jxf bcftools-1.11.tar.bz2
 	mv bcftools-1.11 bcftools
-<<<<<<< HEAD
-	cd bcftools && ./configure --enable-libcurl=no && make -j 8
-=======
 	cd bcftools && ./configure prefix=$(PWD) && make && make install
 
 samtools:
@@ -47,5 +29,4 @@
 
 picard:
 	wget https://github.com/broadinstitute/picard/releases/download/2.23.8/picard.jar
-	
->>>>>>> 3d52109f
+	